--- conflicted
+++ resolved
@@ -1,188 +1,186 @@
-﻿Short summary of changes.  For a complete list see the git log.
+﻿Short summary of changes.  For a complete list see the git log.
+
+2012-11-11
+[OP-691] Camera/accessory mixers won't be reset when a vehicle configuration changed.
+Still no fix for helicopter configuration changes, though (some code refactoring is desired).
 
-<<<<<<< HEAD
-2012-11-11
-[OP-691] Camera/accessory mixers won't be reset when a vehicle configuration changed.
-Still no fix for helicopter configuration changes, though (some code refactoring is desired).
-=======
-2012-11-10
-Allow external configuration of the gyro and accel range
-
-2012-11-08
-Added feedforward to the camera stabilization courtesy of Cossacs
->>>>>>> e3e30592
-
-2012-10-06
-Receiver port can now be configured as PPM *and* PWM inputs.
-Pin 1 is PPM, other pins are PWM inputs.
-
-2012-07-27
-Added the ability to load stylesheets from external file according to operating system:
-macos.qss, linux.qss, windows.qss
-Files should be placed inside the app folder.
-
-2012-07-27
-Several UI changes. 
-MixerCurveWidget refactoring, now as a simple and advanced view.
-
-2012-07-27
-Added “advanced mode” option to general settings. Right now it only shows the hidden apply buttons.
-To enable go to tools->options->General and click one of the checkboxes to give focus to the form,
-then press F7
-
-2012-07-27
-Made the flight mode switch and accessory pots move according to user input on the input wizard.
-
-2012-07-27
-Changed the board pictures on the uploader widget
-
-2012-07-27
-Add more verbose debug output on the UAVOBJECTS saving code.
-
-2012-08-11
-CopterControl can now emulate an 8-channel USB HID joystick.  Primarily,
-this lets you use any RC transmitter with flight simulators on your PC.
-
-2012-07-20
-AeroSimRC simulator plugin is now included into the Windows distribution
-(will be installed into .../OpenPilot/misc/AeroSIM-RC directory).  Still
-being an experimental development tool, it could be used to play with
-HITL version 2.  Other platforms include udp_test utility which can be
-used to check the connectivity with AeroSimRC plugin running on Windows
-machine.
-
-2012-07-10
-On Windows the installation mode was changed from per-user to per-machine
-(for all users) installation.  It is recommended to completely uninstall
-previous version before installing new one to remove per-user installed
-files.  Per-machine installation requires elevated (administrator) previleges
-during install.  But since the same rights are now required to install
-optional CDC driver (virtual communication port), it was deemed acceptable.
-
-2012-06-04
-AeroSimRC support merged into next
-
-2012-05-26
-VirtualFlybar which allows a more aggressive flight mode than rate mode
-support.  Also PiroCompensation added.
-
-2012-05-26
-Revert some UI changes that didn't work consistently between OSX and Windows.
-
-2012-05-24
-Merged the updated firmware for the PipXtreme, thanks to Brian for a lot of
-work on this.
-
-2012-05-04
-Support for CC3D.  This involved changes to various things such as the sensors
-being split from AttitudeRaw to Accels,Gyros,Magnetometer.  A single firmware
-image fw_coptercontrol will run on both CC and CC3D.  When compiling the
-bootloader one must set the HW_REVISION to the appropriate value.  0x01 is for
-CC and 0x02 is for CC3D.  If the wrong bootloader is installed the firmware
-will not run.
-
-2012-05-02
-Reduction in the memory usage due to the UAVObject metadata.  Now the update
-periods are using a smaller data type and the various flags relating to access
-controls and update modes are stored in a bitfield.  The UAVObjectBrowser has
-not been updated to allow these modes to be easily changed.
-
-2012-03-31
-Support for ground vehicle configuration has been added to the the GCS.
-
-2012-02-14
-New QML based system to allow more flexible UI.  Upgraded stabilization
-configuration.
-
-2012-01-02
-CC FW now supports USB Virtual Com Port (VCP/CDC) in addition to the original HID interface
-New ComUsbBridge module can bridge any serial port to the USB CDC port
-CC FW now detects repeated faults during init and boots with default hwsettings
-
-2012-01-02
-Added new camera stabilization features: AxisLock mode and LPF.
-
-2011-12-10
-Merged a change that sorts the UAVO fields based on size.  Because this changes
-all of the objects, erase all existing flash files based on this.
-
-2011-11-04
-New Spektrum/JR satellite receiver driver implementation.
-It now provides explicit selection of DSM2 (and DSMJ), DSMX (10bit) and
-DSMX (11bit) serial protocol variations to better serve different frame
-and resolution modes. The protocol name used now is DSM instead of
-previously used Spektrum to make it less ambiguous when used with JR
-2.4GHz radios.
-
-2011-10-20
-Inputs can be remapped to outputs to allow up to 10 channels of control.  The
-receiver inputs remap as follows:
-Receiver 3 because output channel 7
-Receiver 4 because output channel 8
-Receiver 5 because output channel 9
-Receiver 6 because output channel 10
-
-2011-10-11
-Fix for the Mac telemetry rates and specifically how long enumeration took.
-
-2011-10-08
-Make the flash chip need to be have bad magic for a full second before erasing
-settings.  Should avoid random lost settings.
-
-2011-09-12
-Max rate now ONLY applies to attitude and axis lock mode.  Manual rate is the
-only term that limits the rate mode now (and in axis lock when you push stick
-only manual rate applies).  Also integrals are reset when unused.
-
-2011-09-09
-Some large updates to the input system.  Now multiple receivers can be
-connected at once.  A wizard was added for configuring the input channels.  A
-specific collective pitch channel was added.
-
-2011-09-04
-Improvements to the failsafe handling code for inputs.  PWM power off is now
-detected properly.  Powering on transmitter for Spektrum Satellite no longer
-causes a glitch on servos.
-
-2011-08-10
-Added Camera Stabilization and a gui to configure this.  This is a software
-selectable module from the GUI.  However, a restart is required to make it
-active.  The GUI does not currently expose the configuration for using the
-transmitter to change the view angle but this is supported by the hardware.
-
-2011-08-10
-By default a lot of diagnostic objects that were enabled by default are now
-disabled in the build.  This include TaskInfo (and all the FreeRTOS options
-that provide that debugging information).  Also MixerStatus, I2CStatus,
-WatchdogStatus and RateDesired.  These can be reenabled for debugging with
--DDIAGNOSTICS.
-
-2011-08-04
-Fixed packaging aesthetic issues.  Also avoid runtime issues on OSX Lion by
-disabling the ModelView and Notify plugins for now (sorry).
-
-2011-07-29
-Added support for PPM receivers from James W. Now all 4 interfaces (R/C
-standard PWM, combined PPM (MK), Spektrum satellite, Futaba S.Bus) are
-supported and configurable through the GCS hardware configuration tab.
-
-2011-07-17
-Updated module initialization from Mathieu which separates the initialization
-from the task startup.  Also implements a method to reclaim unused ram from
-initialization and end of memory for the FreeRTOS heap.
-
-2011-07-12
-Improvements to the stabilization code.  Included a LPF on the gyros to smooth
-out noise in high vibration environments.  Also two new modes: axis-lock and
-weak leveling.  Axis-lock will try and hold an axis at a fixed position and
-reject any disturbances.  This is like heading-hold on a heli for the tail but
-can be useful for other axes.  Weak leveling is rate mode with a weak
-correction to self level the craft - good for easier rate mode flying.
-
-2011-07-07
-Dynamic hardware configuration from Stac.  The input type is now
-selected from ManualControlSettings.InputMode and the aircraft must be rebooted
-after changing this.  Also for CopterControl the HwSettings object must
-indicate which modules are connected to which ports.  PPM currently not
-working.
-
+2012-11-10
+Allow external configuration of the gyro and accel range
+
+2012-11-08
+Added feedforward to the camera stabilization courtesy of Cossacs
+
+2012-10-06
+Receiver port can now be configured as PPM *and* PWM inputs.
+Pin 1 is PPM, other pins are PWM inputs.
+
+2012-07-27
+Added the ability to load stylesheets from external file according to operating system:
+macos.qss, linux.qss, windows.qss
+Files should be placed inside the app folder.
+
+2012-07-27
+Several UI changes. 
+MixerCurveWidget refactoring, now as a simple and advanced view.
+
+2012-07-27
+Added “advanced mode” option to general settings. Right now it only shows the hidden apply buttons.
+To enable go to tools->options->General and click one of the checkboxes to give focus to the form,
+then press F7
+
+2012-07-27
+Made the flight mode switch and accessory pots move according to user input on the input wizard.
+
+2012-07-27
+Changed the board pictures on the uploader widget
+
+2012-07-27
+Add more verbose debug output on the UAVOBJECTS saving code.
+
+2012-08-11
+CopterControl can now emulate an 8-channel USB HID joystick.  Primarily,
+this lets you use any RC transmitter with flight simulators on your PC.
+
+2012-07-20
+AeroSimRC simulator plugin is now included into the Windows distribution
+(will be installed into .../OpenPilot/misc/AeroSIM-RC directory).  Still
+being an experimental development tool, it could be used to play with
+HITL version 2.  Other platforms include udp_test utility which can be
+used to check the connectivity with AeroSimRC plugin running on Windows
+machine.
+
+2012-07-10
+On Windows the installation mode was changed from per-user to per-machine
+(for all users) installation.  It is recommended to completely uninstall
+previous version before installing new one to remove per-user installed
+files.  Per-machine installation requires elevated (administrator) previleges
+during install.  But since the same rights are now required to install
+optional CDC driver (virtual communication port), it was deemed acceptable.
+
+2012-06-04
+AeroSimRC support merged into next
+
+2012-05-26
+VirtualFlybar which allows a more aggressive flight mode than rate mode
+support.  Also PiroCompensation added.
+
+2012-05-26
+Revert some UI changes that didn't work consistently between OSX and Windows.
+
+2012-05-24
+Merged the updated firmware for the PipXtreme, thanks to Brian for a lot of
+work on this.
+
+2012-05-04
+Support for CC3D.  This involved changes to various things such as the sensors
+being split from AttitudeRaw to Accels,Gyros,Magnetometer.  A single firmware
+image fw_coptercontrol will run on both CC and CC3D.  When compiling the
+bootloader one must set the HW_REVISION to the appropriate value.  0x01 is for
+CC and 0x02 is for CC3D.  If the wrong bootloader is installed the firmware
+will not run.
+
+2012-05-02
+Reduction in the memory usage due to the UAVObject metadata.  Now the update
+periods are using a smaller data type and the various flags relating to access
+controls and update modes are stored in a bitfield.  The UAVObjectBrowser has
+not been updated to allow these modes to be easily changed.
+
+2012-03-31
+Support for ground vehicle configuration has been added to the the GCS.
+
+2012-02-14
+New QML based system to allow more flexible UI.  Upgraded stabilization
+configuration.
+
+2012-01-02
+CC FW now supports USB Virtual Com Port (VCP/CDC) in addition to the original HID interface
+New ComUsbBridge module can bridge any serial port to the USB CDC port
+CC FW now detects repeated faults during init and boots with default hwsettings
+
+2012-01-02
+Added new camera stabilization features: AxisLock mode and LPF.
+
+2011-12-10
+Merged a change that sorts the UAVO fields based on size.  Because this changes
+all of the objects, erase all existing flash files based on this.
+
+2011-11-04
+New Spektrum/JR satellite receiver driver implementation.
+It now provides explicit selection of DSM2 (and DSMJ), DSMX (10bit) and
+DSMX (11bit) serial protocol variations to better serve different frame
+and resolution modes. The protocol name used now is DSM instead of
+previously used Spektrum to make it less ambiguous when used with JR
+2.4GHz radios.
+
+2011-10-20
+Inputs can be remapped to outputs to allow up to 10 channels of control.  The
+receiver inputs remap as follows:
+Receiver 3 because output channel 7
+Receiver 4 because output channel 8
+Receiver 5 because output channel 9
+Receiver 6 because output channel 10
+
+2011-10-11
+Fix for the Mac telemetry rates and specifically how long enumeration took.
+
+2011-10-08
+Make the flash chip need to be have bad magic for a full second before erasing
+settings.  Should avoid random lost settings.
+
+2011-09-12
+Max rate now ONLY applies to attitude and axis lock mode.  Manual rate is the
+only term that limits the rate mode now (and in axis lock when you push stick
+only manual rate applies).  Also integrals are reset when unused.
+
+2011-09-09
+Some large updates to the input system.  Now multiple receivers can be
+connected at once.  A wizard was added for configuring the input channels.  A
+specific collective pitch channel was added.
+
+2011-09-04
+Improvements to the failsafe handling code for inputs.  PWM power off is now
+detected properly.  Powering on transmitter for Spektrum Satellite no longer
+causes a glitch on servos.
+
+2011-08-10
+Added Camera Stabilization and a gui to configure this.  This is a software
+selectable module from the GUI.  However, a restart is required to make it
+active.  The GUI does not currently expose the configuration for using the
+transmitter to change the view angle but this is supported by the hardware.
+
+2011-08-10
+By default a lot of diagnostic objects that were enabled by default are now
+disabled in the build.  This include TaskInfo (and all the FreeRTOS options
+that provide that debugging information).  Also MixerStatus, I2CStatus,
+WatchdogStatus and RateDesired.  These can be reenabled for debugging with
+-DDIAGNOSTICS.
+
+2011-08-04
+Fixed packaging aesthetic issues.  Also avoid runtime issues on OSX Lion by
+disabling the ModelView and Notify plugins for now (sorry).
+
+2011-07-29
+Added support for PPM receivers from James W. Now all 4 interfaces (R/C
+standard PWM, combined PPM (MK), Spektrum satellite, Futaba S.Bus) are
+supported and configurable through the GCS hardware configuration tab.
+
+2011-07-17
+Updated module initialization from Mathieu which separates the initialization
+from the task startup.  Also implements a method to reclaim unused ram from
+initialization and end of memory for the FreeRTOS heap.
+
+2011-07-12
+Improvements to the stabilization code.  Included a LPF on the gyros to smooth
+out noise in high vibration environments.  Also two new modes: axis-lock and
+weak leveling.  Axis-lock will try and hold an axis at a fixed position and
+reject any disturbances.  This is like heading-hold on a heli for the tail but
+can be useful for other axes.  Weak leveling is rate mode with a weak
+correction to self level the craft - good for easier rate mode flying.
+
+2011-07-07
+Dynamic hardware configuration from Stac.  The input type is now
+selected from ManualControlSettings.InputMode and the aircraft must be rebooted
+after changing this.  Also for CopterControl the HwSettings object must
+indicate which modules are connected to which ports.  PPM currently not
+working.
+