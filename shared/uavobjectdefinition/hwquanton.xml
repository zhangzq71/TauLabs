<xml>
	<object name="HwQuanton" singleinstance="true" settings="true" category="HardwareSettings">
		<description>Selection of optional hardware configurations.</description>

		<field name="RcvrPort" units="function" type="enum" elements="1" options="Disabled,PWM,PWM+ADC,PPM,PPM+ADC,PPM+PWM,PPM+PWM+ADC,PPM+Outputs,PPM+Outputs+ADC,Outputs,Outputs+ADC" defaultvalue="PWM"/>

		<field name="Uart1" units="function" type="enum" elements="1"  defaultvalue="Disabled">
			<options>
				<option>Disabled</option>
				<option>Telemetry</option>
				<option>GPS</option>
				<option>I2C</option>
				<option>DSM2</option>
				<option>DSMX (10bit)</option>
				<option>DSMX (11bit)</option>
				<option>DebugConsole</option>
				<option>ComBridge</option>
				<option>MavLinkTX</option>
				<option>MavLinkTX_GPS_RX</option>
				<option>HoTT SUMD</option>
				<option>HoTT SUMH</option>
				<option>HoTT Telemetry</option>
<<<<<<< HEAD
				<option>LighttelemetryTx</option>
=======
				<option>FrSKY Sensor Hub</option>
>>>>>>> a6ecefe9
			</options>
		</field>

		<field name="Uart2" units="function" type="enum" elements="1"  defaultvalue="Disabled">
			<options>
				<option>Disabled</option>
				<option>Telemetry</option>
				<option>GPS</option>
				<option>S.BUS</option>
				<option>DSM2</option>
				<option>DSMX (10bit)</option>
				<option>DSMX (11bit)</option>
				<option>DebugConsole</option>
				<option>ComBridge</option>
				<option>MavLinkTX</option>
				<option>MavLinkTX_GPS_RX</option>
				<option>HoTT SUMD</option>
				<option>HoTT SUMH</option>
				<option>HoTT Telemetry</option>
<<<<<<< HEAD
				<option>LighttelemetryTx</option>
=======
				<option>FrSKY Sensor Hub</option>
>>>>>>> a6ecefe9
			</options>
		</field>

		<field name="Uart3" units="function" type="enum" elements="1"  defaultvalue="Disabled">
			<options>
				<option>Disabled</option>
				<option>Telemetry</option>
				<option>GPS</option>
				<option>I2C</option>
				<option>DSM2</option>
				<option>DSMX (10bit)</option>
				<option>DSMX (11bit)</option>
				<option>DebugConsole</option>
				<option>ComBridge</option>
				<option>MavLinkTX</option>
				<option>MavLinkTX_GPS_RX</option>
				<option>HoTT SUMD</option>
				<option>HoTT SUMH</option>
				<option>HoTT Telemetry</option>
<<<<<<< HEAD
				<option>LighttelemetryTx</option>
=======
				<option>FrSKY Sensor Hub</option>
>>>>>>> a6ecefe9
			</options>
		</field>

		<field name="Uart4" units="function" type="enum" elements="1"  defaultvalue="Telemetry">
			<options>
				<option>Disabled</option>
				<option>Telemetry</option>
				<option>GPS</option>
				<option>DSM2</option>
				<option>DSMX (10bit)</option>
				<option>DSMX (11bit)</option>
				<option>DebugConsole</option>
				<option>ComBridge</option>
				<option>MavLinkTX</option>
				<option>MavLinkTX_GPS_RX</option>
				<option>HoTT SUMD</option>
				<option>HoTT SUMH</option>
				<option>HoTT Telemetry</option>
<<<<<<< HEAD
				<option>LighttelemetryTx</option>
=======
				<option>FrSKY Sensor Hub</option>
>>>>>>> a6ecefe9
			</options>
		</field>

		<field name="Uart5" units="function" type="enum" elements="1"  defaultvalue="GPS">
			<options>
				<option>Disabled</option>
				<option>Telemetry</option>
				<option>GPS</option>
				<option>DSM2</option>
				<option>DSMX (10bit)</option>
				<option>DSMX (11bit)</option>
				<option>DebugConsole</option>
				<option>ComBridge</option>
				<option>MavLinkTX</option>
				<option>MavLinkTX_GPS_RX</option>
				<option>HoTT SUMD</option>
				<option>HoTT SUMH</option>
				<option>HoTT Telemetry</option>
<<<<<<< HEAD
				<option>LighttelemetryTx</option>
=======
				<option>FrSKY Sensor Hub</option>
>>>>>>> a6ecefe9
			</options>
		</field>

		<field name="USB_HIDPort" units="function" type="enum" elements="1" options="USBTelemetry,RCTransmitter,Disabled" defaultvalue="USBTelemetry"/>
		<field name="USB_VCPPort" units="function" type="enum" elements="1" options="USBTelemetry,ComBridge,DebugConsole,Disabled" defaultvalue="Disabled"/>

		<field name="DSMxBind" units=""  type="uint8"  elements="1" defaultvalue="0"/>

		<field name="GyroRange" units="deg/s" type="enum" elements="1" options="250,500,1000,2000" defaultvalue="500"/>
		<field name="AccelRange" units="*gravity m/s^2" type="enum" elements="1" options="2G,4G,8G,16G" defaultvalue="8G"/>
		<field name="MPU6000Rate" units="" type="enum" elements="1" options="200,333,500,666,1000,2000,4000,8000" defaultvalue="666"/>
		<field name="MPU6000DLPF" units="" type="enum" elements="1" options="256,188,98,42,20,10,5" defaultvalue="256"/>
		
		<field name="Magnetometer" units="function" type="enum" elements="1" options="Disabled,Internal,ExternalI2CUart1,ExternalI2CUart3" defaultvalue="Internal"/>
		<field name="ExtMagOrientation" units="function" type="enum" elements="1" options="Top0degCW,Top90degCW,Top180degCW,Top270degCW,Bottom0degCW,Bottom90degCW,Bottom180degCW,Bottom270degCW" defaultvalue="Top0degCW" />
	
		<access gcs="readwrite" flight="readwrite"/>
		<telemetrygcs acked="true" updatemode="onchange" period="0"/>
		<telemetryflight acked="true" updatemode="onchange" period="0"/>
		<logging updatemode="manual" period="0"/>
	</object>
</xml><|MERGE_RESOLUTION|>--- conflicted
+++ resolved
@@ -20,11 +20,8 @@
 				<option>HoTT SUMD</option>
 				<option>HoTT SUMH</option>
 				<option>HoTT Telemetry</option>
-<<<<<<< HEAD
+				<option>FrSKY Sensor Hub</option>
 				<option>LighttelemetryTx</option>
-=======
-				<option>FrSKY Sensor Hub</option>
->>>>>>> a6ecefe9
 			</options>
 		</field>
 
@@ -44,11 +41,8 @@
 				<option>HoTT SUMD</option>
 				<option>HoTT SUMH</option>
 				<option>HoTT Telemetry</option>
-<<<<<<< HEAD
+				<option>FrSKY Sensor Hub</option>
 				<option>LighttelemetryTx</option>
-=======
-				<option>FrSKY Sensor Hub</option>
->>>>>>> a6ecefe9
 			</options>
 		</field>
 
@@ -68,11 +62,8 @@
 				<option>HoTT SUMD</option>
 				<option>HoTT SUMH</option>
 				<option>HoTT Telemetry</option>
-<<<<<<< HEAD
+				<option>FrSKY Sensor Hub</option>
 				<option>LighttelemetryTx</option>
-=======
-				<option>FrSKY Sensor Hub</option>
->>>>>>> a6ecefe9
 			</options>
 		</field>
 
@@ -91,11 +82,8 @@
 				<option>HoTT SUMD</option>
 				<option>HoTT SUMH</option>
 				<option>HoTT Telemetry</option>
-<<<<<<< HEAD
 				<option>LighttelemetryTx</option>
-=======
 				<option>FrSKY Sensor Hub</option>
->>>>>>> a6ecefe9
 			</options>
 		</field>
 
@@ -114,11 +102,8 @@
 				<option>HoTT SUMD</option>
 				<option>HoTT SUMH</option>
 				<option>HoTT Telemetry</option>
-<<<<<<< HEAD
+				<option>FrSKY Sensor Hub</option>
 				<option>LighttelemetryTx</option>
-=======
-				<option>FrSKY Sensor Hub</option>
->>>>>>> a6ecefe9
 			</options>
 		</field>
 
