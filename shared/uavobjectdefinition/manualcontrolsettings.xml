--- conflicted
+++ resolved
@@ -37,11 +37,8 @@
 				<option>PWM</option>
 				<option>PPM</option>
 				<option>ADC</option>
-<<<<<<< HEAD
 				<option>OpenLRS</option>
-=======
 				<option>FrSkyPWM</option>
->>>>>>> 68905178
 			</options>
 		</field>
 		<field name="RssiChannelNumber" units="channel" type="uint8" elements="1" defaultvalue="0"/>
