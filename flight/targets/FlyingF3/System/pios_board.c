/*****************************************************************************
 * @file       pios_board.c
 * @author     The OpenPilot Team, http://www.openpilot.org Copyright (C) 2011.
 * @author     Tau Labs, http://www.taulabs.org, Copyright (C) 2012-2013
 * @addtogroup OpenPilotSystem OpenPilot System
 * @{
 * @addtogroup OpenPilotCore OpenPilot Core
 * @{
 * @brief Defines board specific static initializers for hardware for the flying f3 board.
 *****************************************************************************/
/* 
 * This program is free software; you can redistribute it and/or modify 
 * it under the terms of the GNU General Public License as published by 
 * the Free Software Foundation; either version 3 of the License, or 
 * (at your option) any later version.
 * 
 * This program is distributed in the hope that it will be useful, but 
 * WITHOUT ANY WARRANTY; without even the implied warranty of MERCHANTABILITY 
 * or FITNESS FOR A PARTICULAR PURPOSE. See the GNU General Public License 
 * for more details.
 * 
 * You should have received a copy of the GNU General Public License along 
 * with this program; if not, write to the Free Software Foundation, Inc., 
 * 59 Temple Place, Suite 330, Boston, MA 02111-1307 USA
 */

/* Pull in the board-specific static HW definitions.
 * Including .c files is a bit ugly but this allows all of
 * the HW definitions to be const and static to limit their
 * scope.  
 *
 * NOTE: THIS IS THE ONLY PLACE THAT SHOULD EVER INCLUDE THIS FILE
 */

#include "board_hw_defs.c"

#include <pios.h>
#include <openpilot.h>
#include <uavobjectsinit.h>
#include "hwflyingf3.h"
#include "manualcontrolsettings.h"
#include "modulesettings.h"

/* This file defines the what and where regarding all hardware connected to the
 * FlyingF3 board. Please see hardware/Production/FlyingF3/pinout.txt for
 * an overview.
 */

/**
 * Configuration for L3GD20 chip
 */
#if defined(PIOS_INCLUDE_L3GD20)
#include "pios_l3gd20.h"
static const struct pios_exti_cfg pios_exti_l3gd20_cfg __exti_config = {
	.vector = PIOS_L3GD20_IRQHandler,
	.line = EXTI_Line1,
	.pin = {
		.gpio = GPIOE,
		.init = {
			.GPIO_Pin = GPIO_Pin_1,
			.GPIO_Speed = GPIO_Speed_50MHz,
			.GPIO_Mode = GPIO_Mode_IN,
			.GPIO_OType = GPIO_OType_OD,
			.GPIO_PuPd = GPIO_PuPd_NOPULL,
		},
	},
	.irq = {
		.init = {
			.NVIC_IRQChannel = EXTI1_IRQn,
			.NVIC_IRQChannelPreemptionPriority = PIOS_IRQ_PRIO_HIGH,
			.NVIC_IRQChannelSubPriority = 0,
			.NVIC_IRQChannelCmd = ENABLE,
		},
	},
	.exti = {
		.init = {
			.EXTI_Line = EXTI_Line1, // matches above GPIO pin
			.EXTI_Mode = EXTI_Mode_Interrupt,
			.EXTI_Trigger = EXTI_Trigger_Rising,
			.EXTI_LineCmd = ENABLE,
		},
	},
};

static const struct pios_l3gd20_cfg pios_l3gd20_cfg = {
	.exti_cfg = &pios_exti_l3gd20_cfg,
	.range = PIOS_L3GD20_SCALE_500_DEG,
	//.orientation = PIOS_L3GD20_TOP_0DEG, FIXME
};
#endif /* PIOS_INCLUDE_L3GD20 */


/**
 * Configuration for the LSM303 chip
 */
#if defined(PIOS_INCLUDE_LSM303)
#include "pios_lsm303.h"
static const struct pios_exti_cfg pios_exti_lsm303_cfg __exti_config = {
	.vector = PIOS_LSM303_IRQHandler,
	.line = EXTI_Line4,
	.pin = {
		.gpio = GPIOE,
		.init = {
			.GPIO_Pin = GPIO_Pin_4,
			.GPIO_Speed = GPIO_Speed_50MHz,
			.GPIO_Mode = GPIO_Mode_IN,
			.GPIO_OType = GPIO_OType_OD,
			.GPIO_PuPd = GPIO_PuPd_NOPULL,
		},
	},
	.irq = {
		.init = {
			.NVIC_IRQChannel = EXTI4_IRQn,
			.NVIC_IRQChannelPreemptionPriority = PIOS_IRQ_PRIO_MID,
			.NVIC_IRQChannelSubPriority = 0,
			.NVIC_IRQChannelCmd = ENABLE,
		},
	},
	.exti = {
		.init = {
			.EXTI_Line = EXTI_Line4, // matches above GPIO pin
			.EXTI_Mode = EXTI_Mode_Interrupt,
			.EXTI_Trigger = EXTI_Trigger_Rising,
			.EXTI_LineCmd = ENABLE,
		},
	},
};

static const struct pios_lsm303_cfg pios_lsm303_cfg = {
	.exti_cfg = &pios_exti_lsm303_cfg,
	.devicetype = PIOS_LSM303DLHC_DEVICE,
	.orientation = PIOS_LSM303_TOP_180DEG,
};
#endif /* PIOS_INCLUDE_LSM303 */


/* One slot per selectable receiver group.
 *  eg. PWM, PPM, GCS, SPEKTRUM1, SPEKTRUM2, SBUS
 * NOTE: No slot in this map for NONE.
 */
uint32_t pios_rcvr_group_map[MANUALCONTROLSETTINGS_CHANNELGROUPS_NONE];

#define PIOS_COM_TELEM_RF_RX_BUF_LEN 512
#define PIOS_COM_TELEM_RF_TX_BUF_LEN 512

#define PIOS_COM_GPS_RX_BUF_LEN 32

#define PIOS_COM_TELEM_USB_RX_BUF_LEN 65
#define PIOS_COM_TELEM_USB_TX_BUF_LEN 65

#define PIOS_COM_BRIDGE_RX_BUF_LEN 65
#define PIOS_COM_BRIDGE_TX_BUF_LEN 12

#if defined(PIOS_INCLUDE_DEBUG_CONSOLE)
#define PIOS_COM_DEBUGCONSOLE_TX_BUF_LEN 40
uintptr_t pios_com_debug_id;
#endif	/* PIOS_INCLUDE_DEBUG_CONSOLE */

uintptr_t pios_com_gps_id = 0;
uintptr_t pios_com_telem_usb_id = 0;
uintptr_t pios_com_telem_rf_id = 0;
uintptr_t pios_com_vcp_id = 0;
uintptr_t pios_com_bridge_id = 0;
uintptr_t pios_com_overo_id = 0;

<<<<<<< HEAD
=======
uintptr_t pios_uavo_settings_fs_id;
>>>>>>> d723af47

/*
 * Setup a com port based on the passed cfg, driver and buffer sizes. rx or tx size of 0 disables rx or tx
 */
#if defined(PIOS_INCLUDE_USART) && defined(PIOS_INCLUDE_COM)
static void PIOS_Board_configure_com (const struct pios_usart_cfg *usart_port_cfg, size_t rx_buf_len, size_t tx_buf_len,
		const struct pios_com_driver *com_driver, uintptr_t *pios_com_id)
{
	uint32_t pios_usart_id;
	if (PIOS_USART_Init(&pios_usart_id, usart_port_cfg)) {
		PIOS_Assert(0);
	}

	uint8_t * rx_buffer;
	if (rx_buf_len > 0) {
		rx_buffer = (uint8_t *) pvPortMalloc(rx_buf_len);
		PIOS_Assert(rx_buffer);
	} else {
		rx_buffer = NULL;
	}

	uint8_t * tx_buffer;
	if (tx_buf_len > 0) {
		tx_buffer = (uint8_t *) pvPortMalloc(tx_buf_len);
		PIOS_Assert(tx_buffer);
	} else {
		tx_buffer = NULL;
	}

	if (PIOS_COM_Init(pios_com_id, com_driver, pios_usart_id,
				rx_buffer, rx_buf_len,
				tx_buffer, tx_buf_len)) {
		PIOS_Assert(0);
	}
}
#endif	/* PIOS_INCLUDE_USART && PIOS_INCLUDE_COM */

#ifdef PIOS_INCLUDE_DSM
static void PIOS_Board_configure_dsm(const struct pios_usart_cfg *pios_usart_dsm_cfg, const struct pios_dsm_cfg *pios_dsm_cfg,
		const struct pios_com_driver *pios_usart_com_driver,enum pios_dsm_proto *proto,
		ManualControlSettingsChannelGroupsOptions channelgroup,uint8_t *bind)
{
	uint32_t pios_usart_dsm_id;
	if (PIOS_USART_Init(&pios_usart_dsm_id, pios_usart_dsm_cfg)) {
		PIOS_Assert(0);
	}

	uint32_t pios_dsm_id;
	if (PIOS_DSM_Init(&pios_dsm_id, pios_dsm_cfg, pios_usart_com_driver,
			pios_usart_dsm_id, *proto, *bind)) {
		PIOS_Assert(0);
	}

	uint32_t pios_dsm_rcvr_id;
	if (PIOS_RCVR_Init(&pios_dsm_rcvr_id, &pios_dsm_rcvr_driver, pios_dsm_id)) {
		PIOS_Assert(0);
	}
	pios_rcvr_group_map[channelgroup] = pios_dsm_rcvr_id;
}
#endif

/**
 * Indicate a target-specific error code when a component fails to initialize
 * 1 pulse - L3GD20
 * 2 pulses - LSM303
 * 3 pulses - internal I2C bus locked
 * 4 pulses - external I2C bus locked
 */
void panic(int32_t code) {
	while(1){
		for (int32_t i = 0; i < code; i++) {
			PIOS_WDG_Clear();
			PIOS_LED_Toggle(PIOS_LED_ALARM);
			PIOS_DELAY_WaitmS(200);
			PIOS_WDG_Clear();
			PIOS_LED_Toggle(PIOS_LED_ALARM);
			PIOS_DELAY_WaitmS(200);
		}
		PIOS_WDG_Clear();
		PIOS_DELAY_WaitmS(200);
		PIOS_WDG_Clear();
		PIOS_DELAY_WaitmS(200);
		PIOS_WDG_Clear();
		PIOS_DELAY_WaitmS(100);
	}
}

/**
 * PIOS_Board_Init()
 * initializes all the core subsystems on this specific hardware
 * called from System/openpilot.c
 */

#include <pios_board_info.h>

void PIOS_Board_Init(void) {

	/* Delay system */
	PIOS_DELAY_Init();
	
	const struct pios_board_info * bdinfo = &pios_board_info_blob;

#if defined(PIOS_INCLUDE_LED)
	const struct pios_led_cfg * led_cfg = PIOS_BOARD_HW_DEFS_GetLedCfg(bdinfo->board_rev);
	PIOS_Assert(led_cfg);
	PIOS_LED_Init(led_cfg);
#endif	/* PIOS_INCLUDE_LED */

#if defined(PIOS_INCLUDE_SPI)
	if (PIOS_SPI_Init(&pios_spi_internal_id, &pios_spi_internal_cfg)) {
		PIOS_DEBUG_Assert(0);
	}
	if (PIOS_SPI_Init(&pios_spi_external_id, &pios_spi_external_cfg)) {
		PIOS_DEBUG_Assert(0);
	}
#endif

#if defined(PIOS_INCLUDE_I2C)
	if (PIOS_I2C_Init(&pios_i2c_internal_id, &pios_i2c_internal_cfg)) {
		PIOS_DEBUG_Assert(0);
	}
	if (PIOS_I2C_CheckClear(pios_i2c_internal_id) != 0)
		panic(3);

	if (PIOS_I2C_Init(&pios_i2c_external_id, &pios_i2c_external_cfg)) {
		PIOS_DEBUG_Assert(0);
	}
	if (PIOS_I2C_CheckClear(pios_i2c_external_id) != 0)
		panic(4);
#endif

#if defined(PIOS_INCLUDE_FLASH)
	/* Connect flash to the appropriate interface and configure it */
	uintptr_t flash_id;
	PIOS_Flash_Internal_Init(&flash_id, &flash_internal_cfg);
	PIOS_FLASHFS_Logfs_Init(&pios_uavo_settings_fs_id, &flashfs_internal_cfg, &pios_internal_flash_driver, flash_id);
#endif
	
	/* Initialize UAVObject libraries */
	EventDispatcherInitialize();
	UAVObjInitialize();

	HwFlyingF3Initialize();
	ModuleSettingsInitialize();

#if defined(PIOS_INCLUDE_RTC)
	/* Initialize the real-time clock and its associated tick */
	PIOS_RTC_Init(&pios_rtc_main_cfg);
#endif

#ifndef ERASE_FLASH
	/* Initialize watchdog as early as possible to catch faults during init
	 * but do it only if there is no debugger connected
	 */
	if ((CoreDebug->DHCSR & CoreDebug_DHCSR_C_DEBUGEN_Msk) == 0) {
		PIOS_WDG_Init();
	}
#endif

	/* Initialize the alarms library */
	AlarmsInitialize();

	/* Initialize the task monitor library */
	TaskMonitorInitialize();

	/* Set up pulse timers */
	//inputs
	PIOS_TIM_InitClock(&tim_1_cfg);
	PIOS_TIM_InitClock(&tim_8_cfg);
	PIOS_TIM_InitClock(&tim_15_cfg);
	PIOS_TIM_InitClock(&tim_16_cfg);
	PIOS_TIM_InitClock(&tim_17_cfg);
	//outputs
	PIOS_TIM_InitClock(&tim_2_cfg);
	PIOS_TIM_InitClock(&tim_3_cfg);
	PIOS_TIM_InitClock(&tim_4_cfg);

	/* IAP System Setup */
	PIOS_IAP_Init();
	uint16_t boot_count = PIOS_IAP_ReadBootCount();
	if (boot_count < 3) {
		PIOS_IAP_WriteBootCount(++boot_count);
		AlarmsClear(SYSTEMALARMS_ALARM_BOOTFAULT);
	} else {
		/* Too many failed boot attempts, force hw config to defaults */
		HwFlyingF3SetDefaults(HwFlyingF3Handle(), 0);
		ModuleSettingsSetDefaults(ModuleSettingsHandle(),0);
		AlarmsSet(SYSTEMALARMS_ALARM_BOOTFAULT, SYSTEMALARMS_ALARM_CRITICAL);
	}

#if defined(PIOS_INCLUDE_USB)
	/* Initialize board specific USB data */
	PIOS_USB_BOARD_DATA_Init();

	/* Flags to determine if various USB interfaces are advertised */
	bool usb_hid_present = false;

#if defined(PIOS_INCLUDE_USB_CDC)
	bool usb_cdc_present = false;
	if (PIOS_USB_DESC_HID_CDC_Init()) {
		PIOS_Assert(0);
	}
	usb_hid_present = true;
	usb_cdc_present = true;
#else
	if (PIOS_USB_DESC_HID_ONLY_Init()) {
		PIOS_Assert(0);
	}
	usb_hid_present = true;
#endif

	uint32_t pios_usb_id;
	PIOS_USB_Init(&pios_usb_id, PIOS_BOARD_HW_DEFS_GetUsbCfg(bdinfo->board_rev));

#if defined(PIOS_INCLUDE_USB_CDC)

	uint8_t hw_usb_vcpport;
	/* Configure the USB VCP port */
	HwFlyingF3USB_VCPPortGet(&hw_usb_vcpport);

	if (!usb_cdc_present) {
		/* Force VCP port function to disabled if we haven't advertised VCP in our USB descriptor */
		hw_usb_vcpport = HWFLYINGF3_USB_VCPPORT_DISABLED;
	}

	switch (hw_usb_vcpport) {
	case HWFLYINGF3_USB_VCPPORT_DISABLED:
		break;
	case HWFLYINGF3_USB_VCPPORT_USBTELEMETRY:
#if defined(PIOS_INCLUDE_COM)
		{
			uint32_t pios_usb_cdc_id;
			if (PIOS_USB_CDC_Init(&pios_usb_cdc_id, &pios_usb_cdc_cfg, pios_usb_id)) {
				PIOS_Assert(0);
			}
			uint8_t * rx_buffer = (uint8_t *) pvPortMalloc(PIOS_COM_TELEM_USB_RX_BUF_LEN);
			uint8_t * tx_buffer = (uint8_t *) pvPortMalloc(PIOS_COM_TELEM_USB_TX_BUF_LEN);
			PIOS_Assert(rx_buffer);
			PIOS_Assert(tx_buffer);
			if (PIOS_COM_Init(&pios_com_telem_usb_id, &pios_usb_cdc_com_driver, pios_usb_cdc_id,
						rx_buffer, PIOS_COM_TELEM_USB_RX_BUF_LEN,
						tx_buffer, PIOS_COM_TELEM_USB_TX_BUF_LEN)) {
				PIOS_Assert(0);
			}
		}
#endif	/* PIOS_INCLUDE_COM */
		break;
	case HWFLYINGF3_USB_VCPPORT_COMBRIDGE:
#if defined(PIOS_INCLUDE_COM)
		{
			uint32_t pios_usb_cdc_id;
			if (PIOS_USB_CDC_Init(&pios_usb_cdc_id, &pios_usb_cdc_cfg, pios_usb_id)) {
				PIOS_Assert(0);
			}
			uint8_t * rx_buffer = (uint8_t *) pvPortMalloc(PIOS_COM_BRIDGE_RX_BUF_LEN);
			uint8_t * tx_buffer = (uint8_t *) pvPortMalloc(PIOS_COM_BRIDGE_TX_BUF_LEN);
			PIOS_Assert(rx_buffer);
			PIOS_Assert(tx_buffer);
			if (PIOS_COM_Init(&pios_com_vcp_id, &pios_usb_cdc_com_driver, pios_usb_cdc_id,
						rx_buffer, PIOS_COM_BRIDGE_RX_BUF_LEN,
						tx_buffer, PIOS_COM_BRIDGE_TX_BUF_LEN)) {
				PIOS_Assert(0);
			}
		}
#endif	/* PIOS_INCLUDE_COM */
		break;
	case HWFLYINGF3_USB_VCPPORT_DEBUGCONSOLE:
#if defined(PIOS_INCLUDE_COM)
#if defined(PIOS_INCLUDE_DEBUG_CONSOLE)
		{
			uint32_t pios_usb_cdc_id;
			if (PIOS_USB_CDC_Init(&pios_usb_cdc_id, &pios_usb_cdc_cfg, pios_usb_id)) {
				PIOS_Assert(0);
			}
			uint8_t * tx_buffer = (uint8_t *) pvPortMalloc(PIOS_COM_DEBUGCONSOLE_TX_BUF_LEN);
			PIOS_Assert(tx_buffer);
			if (PIOS_COM_Init(&pios_com_debug_id, &pios_usb_cdc_com_driver, pios_usb_cdc_id,
						NULL, 0,
						tx_buffer, PIOS_COM_DEBUGCONSOLE_TX_BUF_LEN)) {
				PIOS_Assert(0);
			}
		}
#endif	/* PIOS_INCLUDE_DEBUG_CONSOLE */
#endif	/* PIOS_INCLUDE_COM */

		break;
	}
#endif	/* PIOS_INCLUDE_USB_CDC */

#if defined(PIOS_INCLUDE_USB_HID)
	/* Configure the usb HID port */
	uint8_t hw_usb_hidport;
	HwFlyingF3USB_HIDPortGet(&hw_usb_hidport);

	if (!usb_hid_present) {
		/* Force HID port function to disabled if we haven't advertised HID in our USB descriptor */
		hw_usb_hidport = HWFLYINGF3_USB_HIDPORT_DISABLED;
	}

	switch (hw_usb_hidport) {
	case HWFLYINGF3_USB_HIDPORT_DISABLED:
		break;
	case HWFLYINGF3_USB_HIDPORT_USBTELEMETRY:
#if defined(PIOS_INCLUDE_COM)
		{
			uint32_t pios_usb_hid_id;
			if (PIOS_USB_HID_Init(&pios_usb_hid_id, &pios_usb_hid_cfg, pios_usb_id)) {
				PIOS_Assert(0);
			}
			uint8_t * rx_buffer = (uint8_t *) pvPortMalloc(PIOS_COM_TELEM_USB_RX_BUF_LEN);
			uint8_t * tx_buffer = (uint8_t *) pvPortMalloc(PIOS_COM_TELEM_USB_TX_BUF_LEN);
			PIOS_Assert(rx_buffer);
			PIOS_Assert(tx_buffer);
			if (PIOS_COM_Init(&pios_com_telem_usb_id, &pios_usb_hid_com_driver, pios_usb_hid_id,
						rx_buffer, PIOS_COM_TELEM_USB_RX_BUF_LEN,
						tx_buffer, PIOS_COM_TELEM_USB_TX_BUF_LEN)) {
				PIOS_Assert(0);
			}
		}
#endif	/* PIOS_INCLUDE_COM */
		break;
	}

#endif	/* PIOS_INCLUDE_USB_HID */
#endif	/* PIOS_INCLUDE_USB */

	/* Configure the IO ports */
	uint8_t hw_DSMxBind;
	HwFlyingF3DSMxBindGet(&hw_DSMxBind);

	/* UART1 Port */
	uint8_t hw_uart1;
	HwFlyingF3Uart1Get(&hw_uart1);
	switch (hw_uart1) {
	case HWFLYINGF3_UART1_DISABLED:
		break;
	case HWFLYINGF3_UART1_TELEMETRY:
#if defined(PIOS_INCLUDE_TELEMETRY_RF) && defined(PIOS_INCLUDE_USART) && defined(PIOS_INCLUDE_COM)
		PIOS_Board_configure_com(&pios_usart1_cfg, PIOS_COM_TELEM_RF_RX_BUF_LEN, PIOS_COM_TELEM_RF_TX_BUF_LEN, &pios_usart_com_driver, &pios_com_telem_rf_id);
#endif /* PIOS_INCLUDE_TELEMETRY_RF */
		break;
	case HWFLYINGF3_UART1_GPS:
#if defined(PIOS_INCLUDE_GPS) && defined(PIOS_INCLUDE_USART) && defined(PIOS_INCLUDE_COM)
		PIOS_Board_configure_com(&pios_usart1_cfg, PIOS_COM_GPS_RX_BUF_LEN, 0, &pios_usart_com_driver, &pios_com_gps_id);
#endif
		break;
	case HWFLYINGF3_UART1_SBUS:
		//hardware signal inverter required
#if defined(PIOS_INCLUDE_SBUS) && defined(PIOS_INCLUDE_USART)
		{
			uint32_t pios_usart_sbus_id;
			if (PIOS_USART_Init(&pios_usart_sbus_id, &pios_usart1_sbus_cfg)) {
				PIOS_Assert(0);
			}
			uint32_t pios_sbus_id;
			if (PIOS_SBus_Init(&pios_sbus_id, &pios_usart1_sbus_aux_cfg, &pios_usart_com_driver, pios_usart_sbus_id)) {
				PIOS_Assert(0);
			}
			uint32_t pios_sbus_rcvr_id;
			if (PIOS_RCVR_Init(&pios_sbus_rcvr_id, &pios_sbus_rcvr_driver, pios_sbus_id)) {
				PIOS_Assert(0);
			}
			pios_rcvr_group_map[MANUALCONTROLSETTINGS_CHANNELGROUPS_SBUS] = pios_sbus_rcvr_id;
		}
#endif	/* PIOS_INCLUDE_SBUS */
		break;
	case HWFLYINGF3_UART1_DSM2:
	case HWFLYINGF3_UART1_DSMX10BIT:
	case HWFLYINGF3_UART1_DSMX11BIT:
#if defined(PIOS_INCLUDE_DSM)
		{
			enum pios_dsm_proto proto;
			switch (hw_uart1) {
			case HWFLYINGF3_UART1_DSM2:
				proto = PIOS_DSM_PROTO_DSM2;
				break;
			case HWFLYINGF3_UART1_DSMX10BIT:
				proto = PIOS_DSM_PROTO_DSMX10BIT;
				break;
			case HWFLYINGF3_UART1_DSMX11BIT:
				proto = PIOS_DSM_PROTO_DSMX11BIT;
				break;
			default:
				PIOS_Assert(0);
				break;
			}
			PIOS_Board_configure_dsm(&pios_usart1_dsm_cfg, &pios_usart1_dsm_aux_cfg, &pios_usart_com_driver,
				&proto, MANUALCONTROLSETTINGS_CHANNELGROUPS_DSMMAINPORT, &hw_DSMxBind);
		}
#endif	/* PIOS_INCLUDE_DSM */
		break;
	case HWFLYINGF3_UART1_DEBUGCONSOLE:
#if defined(PIOS_INCLUDE_DEBUG_CONSOLE) && defined(PIOS_INCLUDE_USART) && defined(PIOS_INCLUDE_COM)
		PIOS_Board_configure_com(&pios_usart1_cfg, 0, PIOS_COM_DEBUGCONSOLE_TX_BUF_LEN, &pios_usart_com_driver, &pios_com_debug_id);
#endif	/* PIOS_INCLUDE_DEBUG_CONSOLE */
		break;
	case HWFLYINGF3_UART1_COMBRIDGE:
#if defined(PIOS_INCLUDE_USART) && defined(PIOS_INCLUDE_COM)
		PIOS_Board_configure_com(&pios_usart1_cfg, PIOS_COM_BRIDGE_RX_BUF_LEN, PIOS_COM_BRIDGE_TX_BUF_LEN, &pios_usart_com_driver, &pios_com_bridge_id);
#endif
		break;
	}



	/* UART2 Port */
	uint8_t hw_uart2;
	HwFlyingF3Uart2Get(&hw_uart2);
	switch (hw_uart2) {
	case HWFLYINGF3_UART2_DISABLED:
		break;
	case HWFLYINGF3_UART2_TELEMETRY:
#if defined(PIOS_INCLUDE_TELEMETRY_RF) && defined(PIOS_INCLUDE_USART) && defined(PIOS_INCLUDE_COM)
		PIOS_Board_configure_com(&pios_usart2_cfg, PIOS_COM_TELEM_RF_RX_BUF_LEN, PIOS_COM_TELEM_RF_TX_BUF_LEN, &pios_usart_com_driver, &pios_com_telem_rf_id);
#endif /* PIOS_INCLUDE_TELEMETRY_RF */
		break;
	case HWFLYINGF3_UART2_GPS:
#if defined(PIOS_INCLUDE_GPS) && defined(PIOS_INCLUDE_USART) && defined(PIOS_INCLUDE_COM)
		PIOS_Board_configure_com(&pios_usart2_cfg, PIOS_COM_GPS_RX_BUF_LEN, 0, &pios_usart_com_driver, &pios_com_gps_id);
#endif
		break;
	case HWFLYINGF3_UART2_SBUS:
		//hardware signal inverter required
#if defined(PIOS_INCLUDE_SBUS) && defined(PIOS_INCLUDE_USART)
		{
			uint32_t pios_usart_sbus_id;
			if (PIOS_USART_Init(&pios_usart_sbus_id, &pios_usart2_sbus_cfg)) {
				PIOS_Assert(0);
			}
			uint32_t pios_sbus_id;
			if (PIOS_SBus_Init(&pios_sbus_id, &pios_usart2_sbus_aux_cfg, &pios_usart_com_driver, pios_usart_sbus_id)) {
				PIOS_Assert(0);
			}
			uint32_t pios_sbus_rcvr_id;
			if (PIOS_RCVR_Init(&pios_sbus_rcvr_id, &pios_sbus_rcvr_driver, pios_sbus_id)) {
				PIOS_Assert(0);
			}
			pios_rcvr_group_map[MANUALCONTROLSETTINGS_CHANNELGROUPS_SBUS] = pios_sbus_rcvr_id;
		}
#endif	/* PIOS_INCLUDE_SBUS */
		break;
	case HWFLYINGF3_UART2_DSM2:
	case HWFLYINGF3_UART2_DSMX10BIT:
	case HWFLYINGF3_UART2_DSMX11BIT:
#if defined(PIOS_INCLUDE_DSM)
		{
			enum pios_dsm_proto proto;
			switch (hw_uart2) {
			case HWFLYINGF3_UART2_DSM2:
				proto = PIOS_DSM_PROTO_DSM2;
				break;
			case HWFLYINGF3_UART2_DSMX10BIT:
				proto = PIOS_DSM_PROTO_DSMX10BIT;
				break;
			case HWFLYINGF3_UART2_DSMX11BIT:
				proto = PIOS_DSM_PROTO_DSMX11BIT;
				break;
			default:
				PIOS_Assert(0);
				break;
			}
			PIOS_Board_configure_dsm(&pios_usart2_dsm_cfg, &pios_usart2_dsm_aux_cfg, &pios_usart_com_driver,
				&proto, MANUALCONTROLSETTINGS_CHANNELGROUPS_DSMMAINPORT, &hw_DSMxBind);
		}
#endif	/* PIOS_INCLUDE_DSM */
		break;
	case HWFLYINGF3_UART2_DEBUGCONSOLE:
#if defined(PIOS_INCLUDE_DEBUG_CONSOLE) && defined(PIOS_INCLUDE_USART) && defined(PIOS_INCLUDE_COM)
		PIOS_Board_configure_com(&pios_usart2_cfg, 0, PIOS_COM_DEBUGCONSOLE_TX_BUF_LEN, &pios_usart_com_driver, &pios_com_debug_id);
#endif	/* PIOS_INCLUDE_DEBUG_CONSOLE */
		break;
	case HWFLYINGF3_UART2_COMBRIDGE:
#if defined(PIOS_INCLUDE_USART) && defined(PIOS_INCLUDE_COM)
		PIOS_Board_configure_com(&pios_usart2_cfg, PIOS_COM_BRIDGE_RX_BUF_LEN, PIOS_COM_BRIDGE_TX_BUF_LEN, &pios_usart_com_driver, &pios_com_bridge_id);
#endif
		break;
	}


	/* UART3 Port */
	uint8_t hw_uart3;
	HwFlyingF3Uart3Get(&hw_uart3);
	switch (hw_uart3) {
	case HWFLYINGF3_UART3_DISABLED:
		break;
	case HWFLYINGF3_UART3_TELEMETRY:
#if defined(PIOS_INCLUDE_TELEMETRY_RF) && defined(PIOS_INCLUDE_USART) && defined(PIOS_INCLUDE_COM)
		PIOS_Board_configure_com(&pios_usart3_cfg, PIOS_COM_TELEM_RF_RX_BUF_LEN, PIOS_COM_TELEM_RF_TX_BUF_LEN, &pios_usart_com_driver, &pios_com_telem_rf_id);
#endif /* PIOS_INCLUDE_TELEMETRY_RF */
		break;
	case HWFLYINGF3_UART3_GPS:
#if defined(PIOS_INCLUDE_GPS) && defined(PIOS_INCLUDE_USART) && defined(PIOS_INCLUDE_COM)
		PIOS_Board_configure_com(&pios_usart3_cfg, PIOS_COM_GPS_RX_BUF_LEN, 0, &pios_usart_com_driver, &pios_com_gps_id);
#endif
		break;
	case HWFLYINGF3_UART3_SBUS:
		//hardware signal inverter required
#if defined(PIOS_INCLUDE_SBUS) && defined(PIOS_INCLUDE_USART)
		{
			uint32_t pios_usart_sbus_id;
			if (PIOS_USART_Init(&pios_usart_sbus_id, &pios_usart3_sbus_cfg)) {
				PIOS_Assert(0);
			}
			uint32_t pios_sbus_id;
			if (PIOS_SBus_Init(&pios_sbus_id, &pios_usart3_sbus_aux_cfg, &pios_usart_com_driver, pios_usart_sbus_id)) {
				PIOS_Assert(0);
			}
			uint32_t pios_sbus_rcvr_id;
			if (PIOS_RCVR_Init(&pios_sbus_rcvr_id, &pios_sbus_rcvr_driver, pios_sbus_id)) {
				PIOS_Assert(0);
			}
			pios_rcvr_group_map[MANUALCONTROLSETTINGS_CHANNELGROUPS_SBUS] = pios_sbus_rcvr_id;
		}
#endif	/* PIOS_INCLUDE_SBUS */
		break;
	case HWFLYINGF3_UART3_DSM2:
	case HWFLYINGF3_UART3_DSMX10BIT:
	case HWFLYINGF3_UART3_DSMX11BIT:
#if defined(PIOS_INCLUDE_DSM)
		{
			enum pios_dsm_proto proto;
			switch (hw_uart3) {
			case HWFLYINGF3_UART3_DSM2:
				proto = PIOS_DSM_PROTO_DSM2;
				break;
			case HWFLYINGF3_UART3_DSMX10BIT:
				proto = PIOS_DSM_PROTO_DSMX10BIT;
				break;
			case HWFLYINGF3_UART3_DSMX11BIT:
				proto = PIOS_DSM_PROTO_DSMX11BIT;
				break;
			default:
				PIOS_Assert(0);
				break;
			}
			PIOS_Board_configure_dsm(&pios_usart3_dsm_cfg, &pios_usart3_dsm_aux_cfg, &pios_usart_com_driver,
				&proto, MANUALCONTROLSETTINGS_CHANNELGROUPS_DSMMAINPORT, &hw_DSMxBind);
		}
#endif	/* PIOS_INCLUDE_DSM */
		break;
	case HWFLYINGF3_UART3_DEBUGCONSOLE:
#if defined(PIOS_INCLUDE_DEBUG_CONSOLE) && defined(PIOS_INCLUDE_USART) && defined(PIOS_INCLUDE_COM)
		PIOS_Board_configure_com(&pios_usart3_cfg, 0, PIOS_COM_DEBUGCONSOLE_TX_BUF_LEN, &pios_usart_com_driver, &pios_com_debug_id);
#endif	/* PIOS_INCLUDE_DEBUG_CONSOLE */
		break;
	case HWFLYINGF3_UART3_COMBRIDGE:
#if defined(PIOS_INCLUDE_USART) && defined(PIOS_INCLUDE_COM)
		PIOS_Board_configure_com(&pios_usart3_cfg, PIOS_COM_BRIDGE_RX_BUF_LEN, PIOS_COM_BRIDGE_TX_BUF_LEN, &pios_usart_com_driver, &pios_com_bridge_id);
#endif
		break;
	}


	/* UART4 Port */
	uint8_t hw_uart4;
	HwFlyingF3Uart4Get(&hw_uart4);
	switch (hw_uart4) {
	case HWFLYINGF3_UART4_DISABLED:
		break;
	case HWFLYINGF3_UART4_TELEMETRY:
#if defined(PIOS_INCLUDE_TELEMETRY_RF) && defined(PIOS_INCLUDE_USART) && defined(PIOS_INCLUDE_COM)
		PIOS_Board_configure_com(&pios_usart4_cfg, PIOS_COM_TELEM_RF_RX_BUF_LEN, PIOS_COM_TELEM_RF_TX_BUF_LEN, &pios_usart_com_driver, &pios_com_telem_rf_id);
#endif /* PIOS_INCLUDE_TELEMETRY_RF */
		break;
	case HWFLYINGF3_UART4_GPS:
#if defined(PIOS_INCLUDE_GPS) && defined(PIOS_INCLUDE_USART) && defined(PIOS_INCLUDE_COM)
		PIOS_Board_configure_com(&pios_usart4_cfg, PIOS_COM_GPS_RX_BUF_LEN, 0, &pios_usart_com_driver, &pios_com_gps_id);
#endif
		break;
	case HWFLYINGF3_UART4_SBUS:
		//hardware signal inverter required
#if defined(PIOS_INCLUDE_SBUS) && defined(PIOS_INCLUDE_USART)
		{
			uint32_t pios_usart_sbus_id;
			if (PIOS_USART_Init(&pios_usart_sbus_id, &pios_usart4_sbus_cfg)) {
				PIOS_Assert(0);
			}
			uint32_t pios_sbus_id;
			if (PIOS_SBus_Init(&pios_sbus_id, &pios_usart4_sbus_aux_cfg, &pios_usart_com_driver, pios_usart_sbus_id)) {
				PIOS_Assert(0);
			}
			uint32_t pios_sbus_rcvr_id;
			if (PIOS_RCVR_Init(&pios_sbus_rcvr_id, &pios_sbus_rcvr_driver, pios_sbus_id)) {
				PIOS_Assert(0);
			}
			pios_rcvr_group_map[MANUALCONTROLSETTINGS_CHANNELGROUPS_SBUS] = pios_sbus_rcvr_id;
		}
#endif	/* PIOS_INCLUDE_SBUS */
		break;
	case HWFLYINGF3_UART4_DSM2:
	case HWFLYINGF3_UART4_DSMX10BIT:
	case HWFLYINGF3_UART4_DSMX11BIT:
#if defined(PIOS_INCLUDE_DSM)
		{
			enum pios_dsm_proto proto;
			switch (hw_uart4) {
			case HWFLYINGF3_UART4_DSM2:
				proto = PIOS_DSM_PROTO_DSM2;
				break;
			case HWFLYINGF3_UART4_DSMX10BIT:
				proto = PIOS_DSM_PROTO_DSMX10BIT;
				break;
			case HWFLYINGF3_UART4_DSMX11BIT:
				proto = PIOS_DSM_PROTO_DSMX11BIT;
				break;
			default:
				PIOS_Assert(0);
				break;
			}
			PIOS_Board_configure_dsm(&pios_usart4_dsm_cfg, &pios_usart4_dsm_aux_cfg, &pios_usart_com_driver,
				&proto, MANUALCONTROLSETTINGS_CHANNELGROUPS_DSMMAINPORT, &hw_DSMxBind);
		}
#endif	/* PIOS_INCLUDE_DSM */
		break;
	case HWFLYINGF3_UART4_DEBUGCONSOLE:
#if defined(PIOS_INCLUDE_DEBUG_CONSOLE) && defined(PIOS_INCLUDE_USART) && defined(PIOS_INCLUDE_COM)
		PIOS_Board_configure_com(&pios_usart4_cfg, 0, PIOS_COM_DEBUGCONSOLE_TX_BUF_LEN, &pios_usart_com_driver, &pios_com_debug_id);
#endif	/* PIOS_INCLUDE_DEBUG_CONSOLE */
		break;
	case HWFLYINGF3_UART4_COMBRIDGE:
#if defined(PIOS_INCLUDE_USART) && defined(PIOS_INCLUDE_COM)
		PIOS_Board_configure_com(&pios_usart4_cfg, PIOS_COM_BRIDGE_RX_BUF_LEN, PIOS_COM_BRIDGE_TX_BUF_LEN, &pios_usart_com_driver, &pios_com_bridge_id);
#endif
		break;
	}


	/* UART5 Port */
	uint8_t hw_uart5;
	HwFlyingF3Uart5Get(&hw_uart5);
	switch (hw_uart5) {
	case HWFLYINGF3_UART5_DISABLED:
		break;
	case HWFLYINGF3_UART5_TELEMETRY:
#if defined(PIOS_INCLUDE_TELEMETRY_RF) && defined(PIOS_INCLUDE_USART) && defined(PIOS_INCLUDE_COM)
		PIOS_Board_configure_com(&pios_usart5_cfg, PIOS_COM_TELEM_RF_RX_BUF_LEN, PIOS_COM_TELEM_RF_TX_BUF_LEN, &pios_usart_com_driver, &pios_com_telem_rf_id);
#endif /* PIOS_INCLUDE_TELEMETRY_RF */
		break;
	case HWFLYINGF3_UART5_GPS:
#if defined(PIOS_INCLUDE_GPS) && defined(PIOS_INCLUDE_USART) && defined(PIOS_INCLUDE_COM)
		PIOS_Board_configure_com(&pios_usart5_cfg, PIOS_COM_GPS_RX_BUF_LEN, 0, &pios_usart_com_driver, &pios_com_gps_id);
#endif
		break;
	case HWFLYINGF3_UART5_SBUS:
		//hardware signal inverter required
#if defined(PIOS_INCLUDE_SBUS) && defined(PIOS_INCLUDE_USART)
		{
			uint32_t pios_usart_sbus_id;
			if (PIOS_USART_Init(&pios_usart_sbus_id, &pios_usart5_sbus_cfg)) {
				PIOS_Assert(0);
			}
			uint32_t pios_sbus_id;
			if (PIOS_SBus_Init(&pios_sbus_id, &pios_usart5_sbus_aux_cfg, &pios_usart_com_driver, pios_usart_sbus_id)) {
				PIOS_Assert(0);
			}
			uint32_t pios_sbus_rcvr_id;
			if (PIOS_RCVR_Init(&pios_sbus_rcvr_id, &pios_sbus_rcvr_driver, pios_sbus_id)) {
				PIOS_Assert(0);
			}
			pios_rcvr_group_map[MANUALCONTROLSETTINGS_CHANNELGROUPS_SBUS] = pios_sbus_rcvr_id;
		}
#endif	/* PIOS_INCLUDE_SBUS */
		break;
	case HWFLYINGF3_UART5_DSM2:
	case HWFLYINGF3_UART5_DSMX10BIT:
	case HWFLYINGF3_UART5_DSMX11BIT:
#if defined(PIOS_INCLUDE_DSM)
		{
			enum pios_dsm_proto proto;
			switch (hw_uart5) {
			case HWFLYINGF3_UART5_DSM2:
				proto = PIOS_DSM_PROTO_DSM2;
				break;
			case HWFLYINGF3_UART5_DSMX10BIT:
				proto = PIOS_DSM_PROTO_DSMX10BIT;
				break;
			case HWFLYINGF3_UART5_DSMX11BIT:
				proto = PIOS_DSM_PROTO_DSMX11BIT;
				break;
			default:
				PIOS_Assert(0);
				break;
			}
			PIOS_Board_configure_dsm(&pios_usart5_dsm_cfg, &pios_usart5_dsm_aux_cfg, &pios_usart_com_driver,
				&proto, MANUALCONTROLSETTINGS_CHANNELGROUPS_DSMMAINPORT, &hw_DSMxBind);
		}
#endif	/* PIOS_INCLUDE_DSM */
		break;
	case HWFLYINGF3_UART5_DEBUGCONSOLE:
#if defined(PIOS_INCLUDE_DEBUG_CONSOLE) && defined(PIOS_INCLUDE_USART) && defined(PIOS_INCLUDE_COM)
		PIOS_Board_configure_com(&pios_usart5_cfg, 0, PIOS_COM_DEBUGCONSOLE_TX_BUF_LEN, &pios_usart_com_driver, &pios_com_debug_id);
#endif	/* PIOS_INCLUDE_DEBUG_CONSOLE */
		break;
	case HWFLYINGF3_UART5_COMBRIDGE:
#if defined(PIOS_INCLUDE_USART) && defined(PIOS_INCLUDE_COM)
		PIOS_Board_configure_com(&pios_usart5_cfg, PIOS_COM_BRIDGE_RX_BUF_LEN, PIOS_COM_BRIDGE_TX_BUF_LEN, &pios_usart_com_driver, &pios_com_bridge_id);
#endif
		break;
	}



	/* Configure the rcvr port */
	uint8_t hw_rcvrport;
	HwFlyingF3RcvrPortGet(&hw_rcvrport);

	switch (hw_rcvrport) {
	case HWFLYINGF3_RCVRPORT_DISABLED:
		break;
	case HWFLYINGF3_RCVRPORT_PWM:
#if defined(PIOS_INCLUDE_PWM)
		{
			uint32_t pios_pwm_id;
			PIOS_PWM_Init(&pios_pwm_id, &pios_pwm_cfg);

			uint32_t pios_pwm_rcvr_id;
			if (PIOS_RCVR_Init(&pios_pwm_rcvr_id, &pios_pwm_rcvr_driver, pios_pwm_id)) {
				PIOS_Assert(0);
			}
			pios_rcvr_group_map[MANUALCONTROLSETTINGS_CHANNELGROUPS_PWM] = pios_pwm_rcvr_id;
		}
#endif	/* PIOS_INCLUDE_PWM */
		break;
	case HWFLYINGF3_RCVRPORT_PPM:
	case HWFLYINGF3_RCVRPORT_PPMOUTPUTS:
#if defined(PIOS_INCLUDE_PPM)
		{
			uint32_t pios_ppm_id;
			PIOS_PPM_Init(&pios_ppm_id, &pios_ppm_cfg);

			uint32_t pios_ppm_rcvr_id;
			if (PIOS_RCVR_Init(&pios_ppm_rcvr_id, &pios_ppm_rcvr_driver, pios_ppm_id)) {
				PIOS_Assert(0);
			}
			pios_rcvr_group_map[MANUALCONTROLSETTINGS_CHANNELGROUPS_PPM] = pios_ppm_rcvr_id;
		}
#endif	/* PIOS_INCLUDE_PPM */
		break;
	case HWFLYINGF3_RCVRPORT_PPMPWM:
		/* This is a combination of PPM and PWM inputs */
#if defined(PIOS_INCLUDE_PPM)
		{
			uint32_t pios_ppm_id;
			PIOS_PPM_Init(&pios_ppm_id, &pios_ppm_cfg);

			uint32_t pios_ppm_rcvr_id;
			if (PIOS_RCVR_Init(&pios_ppm_rcvr_id, &pios_ppm_rcvr_driver, pios_ppm_id)) {
				PIOS_Assert(0);
			}
			pios_rcvr_group_map[MANUALCONTROLSETTINGS_CHANNELGROUPS_PPM] = pios_ppm_rcvr_id;
		}
#endif	/* PIOS_INCLUDE_PPM */
#if defined(PIOS_INCLUDE_PWM)
		{
			uint32_t pios_pwm_id;
			PIOS_PWM_Init(&pios_pwm_id, &pios_pwm_with_ppm_cfg);

			uint32_t pios_pwm_rcvr_id;
			if (PIOS_RCVR_Init(&pios_pwm_rcvr_id, &pios_pwm_rcvr_driver, pios_pwm_id)) {
				PIOS_Assert(0);
			}
			pios_rcvr_group_map[MANUALCONTROLSETTINGS_CHANNELGROUPS_PWM] = pios_pwm_rcvr_id;
		}
#endif	/* PIOS_INCLUDE_PWM */
		break;
	}


#if defined(PIOS_INCLUDE_GCSRCVR)
	GCSReceiverInitialize();
	uint32_t pios_gcsrcvr_id;
	PIOS_GCSRCVR_Init(&pios_gcsrcvr_id);
	uint32_t pios_gcsrcvr_rcvr_id;
	if (PIOS_RCVR_Init(&pios_gcsrcvr_rcvr_id, &pios_gcsrcvr_rcvr_driver, pios_gcsrcvr_id)) {
		PIOS_Assert(0);
	}
	pios_rcvr_group_map[MANUALCONTROLSETTINGS_CHANNELGROUPS_GCS] = pios_gcsrcvr_rcvr_id;
#endif	/* PIOS_INCLUDE_GCSRCVR */

#ifndef PIOS_DEBUG_ENABLE_DEBUG_PINS
	switch (hw_rcvrport) {
		case HWFLYINGF3_RCVRPORT_DISABLED:
		case HWFLYINGF3_RCVRPORT_PWM:
		case HWFLYINGF3_RCVRPORT_PPM:
			/* Set up the servo outputs */
#ifdef PIOS_INCLUDE_SERVO
			PIOS_Servo_Init(&pios_servo_cfg);
#endif
			break;
		case HWFLYINGF3_RCVRPORT_PPMOUTPUTS:
		case HWFLYINGF3_RCVRPORT_OUTPUTS:
#ifdef PIOS_INCLUDE_SERVO
			PIOS_Servo_Init(&pios_servo_rcvr_cfg);
#endif
			break;
	}
#else
	PIOS_DEBUG_Init(&pios_tim_servo_all_channels, NELEMENTS(pios_tim_servo_all_channels));
#endif

	PIOS_WDG_Clear();
	PIOS_DELAY_WaitmS(200);
	PIOS_WDG_Clear();

	PIOS_SENSORS_Init();

#if defined(PIOS_INCLUDE_L3GD20) && defined(PIOS_INCLUDE_SPI)
	if (PIOS_L3GD20_Init(pios_spi_internal_id, 0, &pios_l3gd20_cfg) != 0)
		panic(1);
	if (PIOS_L3GD20_Test() != 0)
		panic(1);

	// To be safe map from UAVO enum to driver enum
	/*
	 * FIXME: add support for this to l3gd20 driver
	uint8_t hw_gyro_range;
	HwFlyingF3GyroRangeGet(&hw_gyro_range);
	switch(hw_gyro_range) {
		case HWFLYINGF3_GYRORANGE_250:
			PIOS_L3GD20_SetRange(PIOS_L3GD20_SCALE_250_DEG);
			break;
		case HWFLYINGF3_GYRORANGE_500:
			PIOS_L3GD20_SetRange(PIOS_L3GD20_SCALE_500_DEG);
			break;
		case HWFLYINGF3_GYRORANGE_1000:
			//FIXME: how to behave in this case?
			PIOS_L3GD20_SetRange(PIOS_L3GD20_SCALE_2000_DEG);
			break;
		case HWFLYINGF3_GYRORANGE_2000:
			PIOS_L3GD20_SetRange(PIOS_L3GD20_SCALE_2000_DEG);
			break;
	}
	*/

	PIOS_WDG_Clear();
	PIOS_DELAY_WaitmS(50);
	PIOS_WDG_Clear();
#endif /* PIOS_INCLUDE_L3GD20 && PIOS_INCLUDE_I2C*/

#if defined(PIOS_INCLUDE_LSM303) && defined(PIOS_INCLUDE_I2C)
	if (PIOS_LSM303_Init(pios_i2c_internal_id, &pios_lsm303_cfg) != 0)
		panic(2);
	if (PIOS_LSM303_Accel_Test() != 0)
		panic(2);
	if (PIOS_LSM303_Mag_Test() != 0)
		panic(2);

	uint8_t hw_accel_range;
	HwFlyingF3AccelRangeGet(&hw_accel_range);
	switch(hw_accel_range) {
		case HWFLYINGF3_ACCELRANGE_2G:
			PIOS_LSM303_Accel_SetRange(PIOS_LSM303_ACCEL_2G);
			break;
		case HWFLYINGF3_ACCELRANGE_4G:
			PIOS_LSM303_Accel_SetRange(PIOS_LSM303_ACCEL_4G);
			break;
		case HWFLYINGF3_ACCELRANGE_8G:
			PIOS_LSM303_Accel_SetRange(PIOS_LSM303_ACCEL_8G);
			break;
		case HWFLYINGF3_ACCELRANGE_16G:
			PIOS_LSM303_Accel_SetRange(PIOS_LSM303_ACCEL_16G);
			break;
	}

	//there is no setting for the mag scale yet
	PIOS_LSM303_Mag_SetRange(PIOS_LSM303_MAG_1_9GA);

	PIOS_WDG_Clear();
	PIOS_DELAY_WaitmS(50);
	PIOS_WDG_Clear();
#endif /* PIOS_INCLUDE_LSM303 && PIOS_INCLUDE_I2C*/

#if defined(PIOS_INCLUDE_GPIO)
	PIOS_GPIO_Init();
#endif

#if defined(PIOS_INCLUDE_ADC)
	PIOS_ADC_Init(&pios_adc_cfg);
#endif

	/* Make sure we have at least one telemetry link configured or else fail initialization */
	PIOS_Assert(pios_com_telem_rf_id || pios_com_telem_usb_id);
}

/**
 * @}
 */<|MERGE_RESOLUTION|>--- conflicted
+++ resolved
@@ -163,10 +163,7 @@
 uintptr_t pios_com_bridge_id = 0;
 uintptr_t pios_com_overo_id = 0;
 
-<<<<<<< HEAD
-=======
 uintptr_t pios_uavo_settings_fs_id;
->>>>>>> d723af47
 
 /*
  * Setup a com port based on the passed cfg, driver and buffer sizes. rx or tx size of 0 disables rx or tx
