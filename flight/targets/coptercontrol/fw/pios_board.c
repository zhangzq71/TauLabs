/**
 ******************************************************************************
 * @addtogroup TauLabsTargets Tau Labs Targets
 * @{
 * @addtogroup CopterControl OpenPilot coptercontrol support files
 * @{
 *
 * @file       pios_board.c
 * @author     The OpenPilot Team, http://www.openpilot.org Copyright (C) 2011.
 * @author     Tau Labs, http://taulabs.org, Copyright (C) 2012-2013
 * @brief      The board specific initialization routines
 * @see        The GNU Public License (GPL) Version 3
 * 
 *****************************************************************************/
/* 
 * This program is free software; you can redistribute it and/or modify 
 * it under the terms of the GNU General Public License as published by 
 * the Free Software Foundation; either version 3 of the License, or 
 * (at your option) any later version.
 * 
 * This program is distributed in the hope that it will be useful, but 
 * WITHOUT ANY WARRANTY; without even the implied warranty of MERCHANTABILITY 
 * or FITNESS FOR A PARTICULAR PURPOSE. See the GNU General Public License 
 * for more details.
 * 
 * You should have received a copy of the GNU General Public License along 
 * with this program; if not, write to the Free Software Foundation, Inc., 
 * 59 Temple Place, Suite 330, Boston, MA 02111-1307 USA
 */

/* Pull in the board-specific static HW definitions.
 * Including .c files is a bit ugly but this allows all of
 * the HW definitions to be const and static to limit their
 * scope.  
 *
 * NOTE: THIS IS THE ONLY PLACE THAT SHOULD EVER INCLUDE THIS FILE
 */
#include "board_hw_defs.c"

#include <pios.h>
#include <openpilot.h>
#include <uavobjectsinit.h>
#include <hwcoptercontrol.h>
#include <modulesettings.h>
#include <manualcontrolsettings.h>
#include <gcsreceiver.h>


/* One slot per selectable receiver group.
 *  eg. PWM, PPM, GCS, DSMMAINPORT, DSMFLEXIPORT, SBUS
 * NOTE: No slot in this map for NONE.
 */
uintptr_t pios_rcvr_group_map[MANUALCONTROLSETTINGS_CHANNELGROUPS_NONE];

#define PIOS_COM_TELEM_RF_RX_BUF_LEN 32
#define PIOS_COM_TELEM_RF_TX_BUF_LEN 12

#define PIOS_COM_GPS_RX_BUF_LEN 32

#define PIOS_COM_TELEM_USB_RX_BUF_LEN 65
#define PIOS_COM_TELEM_USB_TX_BUF_LEN 65

#define PIOS_COM_BRIDGE_RX_BUF_LEN 65
#define PIOS_COM_BRIDGE_TX_BUF_LEN 12

#define PIOS_COM_MAVLINK_TX_BUF_LEN 32

<<<<<<< HEAD
#define PIOS_COM_LIGHTTELEMETRY_TX_BUF_LEN 19
=======
#define PIOS_COM_FRSKYSENSORHUB_TX_BUF_LEN 128
>>>>>>> b9b926ac

#if defined(PIOS_INCLUDE_DEBUG_CONSOLE)
#define PIOS_COM_DEBUGCONSOLE_TX_BUF_LEN 40
uintptr_t pios_com_debug_id;
#endif	/* PIOS_INCLUDE_DEBUG_CONSOLE */

uintptr_t pios_com_telem_rf_id;
uintptr_t pios_com_telem_usb_id;
uintptr_t pios_com_vcp_id;
uintptr_t pios_com_gps_id;
uintptr_t pios_com_bridge_id;
uintptr_t pios_com_mavlink_id;
<<<<<<< HEAD
uintptr_t pios_com_lighttelemetry_id;
=======
uintptr_t pios_com_frsky_sensor_hub_id;
>>>>>>> b9b926ac
uintptr_t pios_usb_rctx_id;
uintptr_t pios_internal_adc_id;
uintptr_t pios_pcf8591_adc_id;
uintptr_t pios_uavo_settings_fs_id;

/**
 * Configuration for MPU6000 chip
 */
#if defined(PIOS_INCLUDE_MPU6000)
#include "pios_mpu6000.h"
static const struct pios_exti_cfg pios_exti_mpu6000_cfg __exti_config = {
	.vector = PIOS_MPU6000_IRQHandler,
	.line = EXTI_Line3,
	.pin = {
		.gpio = GPIOA,
		.init = {
			.GPIO_Pin   = GPIO_Pin_3,
			.GPIO_Speed = GPIO_Speed_10MHz,
			.GPIO_Mode  = GPIO_Mode_IN_FLOATING,
		},
	},
	.irq = {
		.init = {
			.NVIC_IRQChannel = EXTI3_IRQn,
			.NVIC_IRQChannelPreemptionPriority = PIOS_IRQ_PRIO_HIGH,
			.NVIC_IRQChannelSubPriority = 0,
			.NVIC_IRQChannelCmd = ENABLE,
		},
	},
	.exti = {
		.init = {
			.EXTI_Line = EXTI_Line3, // matches above GPIO pin
			.EXTI_Mode = EXTI_Mode_Interrupt,
			.EXTI_Trigger = EXTI_Trigger_Rising,
			.EXTI_LineCmd = ENABLE,
		},
	},
};

static const struct pios_mpu60x0_cfg pios_mpu6000_cfg = {
	.exti_cfg = &pios_exti_mpu6000_cfg,
	.default_samplerate = 500,
	.interrupt_cfg = PIOS_MPU60X0_INT_CLR_ANYRD,
	.interrupt_en = PIOS_MPU60X0_INTEN_DATA_RDY,
	.User_ctl = PIOS_MPU60X0_USERCTL_DIS_I2C,
	.Pwr_mgmt_clk = PIOS_MPU60X0_PWRMGMT_PLL_Z_CLK,
	.default_filter = PIOS_MPU60X0_LOWPASS_256_HZ,
	.orientation = PIOS_MPU60X0_TOP_180DEG
};
#endif /* PIOS_INCLUDE_MPU6000 */

#include <pios_board_info.h>
/**
 * PIOS_Board_Init()
 * initializes all the core subsystems on this specific hardware
 * called from System/openpilot.c
 */
int32_t init_test;
void PIOS_Board_Init(void) {

	/* Delay system */
	PIOS_DELAY_Init();

	const struct pios_board_info * bdinfo = &pios_board_info_blob;

#if defined(PIOS_INCLUDE_LED)
	const struct pios_led_cfg * led_cfg = PIOS_BOARD_HW_DEFS_GetLedCfg(bdinfo->board_rev);
	PIOS_Assert(led_cfg);
	PIOS_LED_Init(led_cfg);
#endif	/* PIOS_INCLUDE_LED */

#if defined(PIOS_INCLUDE_SPI)
	/* Set up the SPI interface to the serial flash */

	switch(bdinfo->board_rev) {
		case BOARD_REVISION_CC:
			if (PIOS_SPI_Init(&pios_spi_flash_accel_id, &pios_spi_flash_accel_cfg_cc)) {
				PIOS_Assert(0);
			}
			break;
		case BOARD_REVISION_CC3D:
			if (PIOS_SPI_Init(&pios_spi_flash_accel_id, &pios_spi_flash_accel_cfg_cc3d)) {
				PIOS_Assert(0);
			}
			break;
		default:
			PIOS_Assert(0);
	}

#endif

	switch(bdinfo->board_rev) {
		case BOARD_REVISION_CC:
			PIOS_Flash_Jedec_Init(&pios_external_flash_id, pios_spi_flash_accel_id, 1, &flash_w25x_cfg);
			break;
		case BOARD_REVISION_CC3D:
			PIOS_Flash_Jedec_Init(&pios_external_flash_id, pios_spi_flash_accel_id, 0, &flash_m25p_cfg);
			break;
		default:
			PIOS_DEBUG_Assert(0);
	}

	PIOS_Flash_Internal_Init(&pios_internal_flash_id, &flash_internal_cfg);

	/* Register the partition table */
	const struct pios_flash_partition * flash_partition_table;
	uint32_t num_partitions;
	flash_partition_table = PIOS_BOARD_HW_DEFS_GetPartitionTable(bdinfo->board_rev, &num_partitions);
	PIOS_FLASH_register_partition_table(flash_partition_table, num_partitions);

	/* Mount all filesystems */
	PIOS_FLASHFS_Logfs_Init(&pios_uavo_settings_fs_id, &flashfs_settings_cfg, FLASH_PARTITION_LABEL_SETTINGS);

	/* Initialize UAVObject libraries */
	EventDispatcherInitialize();
	UAVObjInitialize();

#if defined(PIOS_INCLUDE_RTC)
	/* Initialize the real-time clock and its associated tick */
	PIOS_RTC_Init(&pios_rtc_main_cfg);
#endif

	HwCopterControlInitialize();
	ModuleSettingsInitialize();

#ifndef ERASE_FLASH
	/* Initialize watchdog as early as possible to catch faults during init */
	PIOS_WDG_Init();
#endif

	/* Initialize the alarms library */
	AlarmsInitialize();

	/* Check for repeated boot failures */
	PIOS_IAP_Init();
	uint16_t boot_count = PIOS_IAP_ReadBootCount();
	if (boot_count < 3) {
		PIOS_IAP_WriteBootCount(++boot_count);
		AlarmsClear(SYSTEMALARMS_ALARM_BOOTFAULT);
	} else {
		/* Too many failed boot attempts, force hw configuration to defaults */
		HwCopterControlSetDefaults(HwCopterControlHandle(), 0);
		ModuleSettingsSetDefaults(ModuleSettingsHandle(),0);
		AlarmsSet(SYSTEMALARMS_ALARM_BOOTFAULT, SYSTEMALARMS_ALARM_CRITICAL);
	}

	/* Initialize the task monitor library */
	TaskMonitorInitialize();

	/* Set up pulse timers */
	PIOS_TIM_InitClock(&tim_1_cfg);
	PIOS_TIM_InitClock(&tim_2_cfg);
	PIOS_TIM_InitClock(&tim_3_cfg);
	PIOS_TIM_InitClock(&tim_4_cfg);

#if defined(PIOS_INCLUDE_USB)
	/* Initialize board specific USB data */
	PIOS_USB_BOARD_DATA_Init();


	/* Flags to determine if various USB interfaces are advertised */
	bool usb_hid_present = false;
	bool usb_cdc_present = false;

#if defined(PIOS_INCLUDE_USB_CDC)
	if (PIOS_USB_DESC_HID_CDC_Init()) {
		PIOS_Assert(0);
	}
	usb_hid_present = true;
	usb_cdc_present = true;
#else
	if (PIOS_USB_DESC_HID_ONLY_Init()) {
		PIOS_Assert(0);
	}
	usb_hid_present = true;
#endif

	uintptr_t pios_usb_id;
	
	switch(bdinfo->board_rev) {
		case BOARD_REVISION_CC:
			PIOS_USB_Init(&pios_usb_id, &pios_usb_main_cfg_cc);
			break;
		case BOARD_REVISION_CC3D:
			PIOS_USB_Init(&pios_usb_id, &pios_usb_main_cfg_cc3d);
			break;
		default:
			PIOS_Assert(0);
	}

#if defined(PIOS_INCLUDE_USB_CDC)

	uint8_t hw_usb_vcpport;
	/* Configure the USB VCP port */
	HwCopterControlUSB_VCPPortGet(&hw_usb_vcpport);

	if (!usb_cdc_present) {
		/* Force VCP port function to disabled if we haven't advertised VCP in our USB descriptor */
		hw_usb_vcpport = HWCOPTERCONTROL_USB_VCPPORT_DISABLED;
	}

	switch (hw_usb_vcpport) {
	case HWCOPTERCONTROL_USB_VCPPORT_DISABLED:
		break;
	case HWCOPTERCONTROL_USB_VCPPORT_USBTELEMETRY:
#if defined(PIOS_INCLUDE_COM)
		{
			uintptr_t pios_usb_cdc_id;
			if (PIOS_USB_CDC_Init(&pios_usb_cdc_id, &pios_usb_cdc_cfg, pios_usb_id)) {
				PIOS_Assert(0);
			}
			uint8_t * rx_buffer = (uint8_t *) pvPortMalloc(PIOS_COM_TELEM_USB_RX_BUF_LEN);
			uint8_t * tx_buffer = (uint8_t *) pvPortMalloc(PIOS_COM_TELEM_USB_TX_BUF_LEN);
			PIOS_Assert(rx_buffer);
			PIOS_Assert(tx_buffer);
			if (PIOS_COM_Init(&pios_com_telem_usb_id, &pios_usb_cdc_com_driver, pios_usb_cdc_id,
						rx_buffer, PIOS_COM_TELEM_USB_RX_BUF_LEN,
						tx_buffer, PIOS_COM_TELEM_USB_TX_BUF_LEN)) {
				PIOS_Assert(0);
			}
		}
#endif	/* PIOS_INCLUDE_COM */
		break;
	case HWCOPTERCONTROL_USB_VCPPORT_COMBRIDGE:
#if defined(PIOS_INCLUDE_COM)
		{
			uintptr_t pios_usb_cdc_id;
			if (PIOS_USB_CDC_Init(&pios_usb_cdc_id, &pios_usb_cdc_cfg, pios_usb_id)) {
				PIOS_Assert(0);
			}
			uint8_t * rx_buffer = (uint8_t *) pvPortMalloc(PIOS_COM_BRIDGE_RX_BUF_LEN);
			uint8_t * tx_buffer = (uint8_t *) pvPortMalloc(PIOS_COM_BRIDGE_TX_BUF_LEN);
			PIOS_Assert(rx_buffer);
			PIOS_Assert(tx_buffer);
			if (PIOS_COM_Init(&pios_com_vcp_id, &pios_usb_cdc_com_driver, pios_usb_cdc_id,
						rx_buffer, PIOS_COM_BRIDGE_RX_BUF_LEN,
						tx_buffer, PIOS_COM_BRIDGE_TX_BUF_LEN)) {
				PIOS_Assert(0);
			}
		}
#endif	/* PIOS_INCLUDE_COM */
		break;
	case HWCOPTERCONTROL_USB_VCPPORT_DEBUGCONSOLE:
#if defined(PIOS_INCLUDE_COM)
#if defined(PIOS_INCLUDE_DEBUG_CONSOLE)
		{
			uintptr_t pios_usb_cdc_id;
			if (PIOS_USB_CDC_Init(&pios_usb_cdc_id, &pios_usb_cdc_cfg, pios_usb_id)) {
				PIOS_Assert(0);
			}
			uint8_t * tx_buffer = (uint8_t *) pvPortMalloc(PIOS_COM_DEBUGCONSOLE_TX_BUF_LEN);
			PIOS_Assert(tx_buffer);
			if (PIOS_COM_Init(&pios_com_debug_id, &pios_usb_cdc_com_driver, pios_usb_cdc_id,
						NULL, 0,
						tx_buffer, PIOS_COM_DEBUGCONSOLE_TX_BUF_LEN)) {
				PIOS_Assert(0);
			}
		}
#endif	/* PIOS_INCLUDE_DEBUG_CONSOLE */
#endif	/* PIOS_INCLUDE_COM */
		break;
	}
#endif	/* PIOS_INCLUDE_USB_CDC */

#if defined(PIOS_INCLUDE_USB_HID)
	/* Configure the usb HID port */
	uint8_t hw_usb_hidport;
	HwCopterControlUSB_HIDPortGet(&hw_usb_hidport);

	if (!usb_hid_present) {
		/* Force HID port function to disabled if we haven't advertised HID in our USB descriptor */
		hw_usb_hidport = HWCOPTERCONTROL_USB_HIDPORT_DISABLED;
	}

	switch (hw_usb_hidport) {
	case HWCOPTERCONTROL_USB_HIDPORT_DISABLED:
		break;
	case HWCOPTERCONTROL_USB_HIDPORT_USBTELEMETRY:
#if defined(PIOS_INCLUDE_COM)
		{
			uintptr_t pios_usb_hid_id;
			if (PIOS_USB_HID_Init(&pios_usb_hid_id, &pios_usb_hid_cfg, pios_usb_id)) {
				PIOS_Assert(0);
			}
			uint8_t * rx_buffer = (uint8_t *) pvPortMalloc(PIOS_COM_TELEM_USB_RX_BUF_LEN);
			uint8_t * tx_buffer = (uint8_t *) pvPortMalloc(PIOS_COM_TELEM_USB_TX_BUF_LEN);
			PIOS_Assert(rx_buffer);
			PIOS_Assert(tx_buffer);
			if (PIOS_COM_Init(&pios_com_telem_usb_id, &pios_usb_hid_com_driver, pios_usb_hid_id,
						rx_buffer, PIOS_COM_TELEM_USB_RX_BUF_LEN,
						tx_buffer, PIOS_COM_TELEM_USB_TX_BUF_LEN)) {
				PIOS_Assert(0);
			}
		}
#endif	/* PIOS_INCLUDE_COM */
		break;
	case HWCOPTERCONTROL_USB_HIDPORT_RCTRANSMITTER:
#if defined(PIOS_INCLUDE_USB_RCTX)
		{
			if (PIOS_USB_RCTX_Init(&pios_usb_rctx_id, &pios_usb_rctx_cfg, pios_usb_id)) {
				PIOS_Assert(0);
			}
		}
#endif	/* PIOS_INCLUDE_USB_RCTX */
		break;
	}

#endif	/* PIOS_INCLUDE_USB_HID */

#endif	/* PIOS_INCLUDE_USB */

	/* Configure the main IO port */
	uint8_t hw_DSMxBind;
	HwCopterControlDSMxBindGet(&hw_DSMxBind);
	uint8_t hw_mainport;
	HwCopterControlMainPortGet(&hw_mainport);

	switch (hw_mainport) {
	case HWCOPTERCONTROL_MAINPORT_DISABLED:
		break;
	case HWCOPTERCONTROL_MAINPORT_TELEMETRY:
#if defined(PIOS_INCLUDE_TELEMETRY_RF)
		{
			uintptr_t pios_usart_generic_id;
			if (PIOS_USART_Init(&pios_usart_generic_id, &pios_usart_generic_main_cfg)) {
				PIOS_Assert(0);
			}

			uint8_t * rx_buffer = (uint8_t *) pvPortMalloc(PIOS_COM_TELEM_RF_RX_BUF_LEN);
			uint8_t * tx_buffer = (uint8_t *) pvPortMalloc(PIOS_COM_TELEM_RF_TX_BUF_LEN);
			PIOS_Assert(rx_buffer);
			PIOS_Assert(tx_buffer);
			if (PIOS_COM_Init(&pios_com_telem_rf_id, &pios_usart_com_driver, pios_usart_generic_id,
					  rx_buffer, PIOS_COM_TELEM_RF_RX_BUF_LEN,
					  tx_buffer, PIOS_COM_TELEM_RF_TX_BUF_LEN)) {
				PIOS_Assert(0);
			}
		}
#endif	/* PIOS_INCLUDE_TELEMETRY_RF */
		break;
	case HWCOPTERCONTROL_MAINPORT_SBUS:
#if defined(PIOS_INCLUDE_SBUS)
		{
			uintptr_t pios_usart_sbus_id;
			if (PIOS_USART_Init(&pios_usart_sbus_id, &pios_usart_sbus_main_cfg)) {
				PIOS_Assert(0);
			}

			uintptr_t pios_sbus_id;
			if (PIOS_SBus_Init(&pios_sbus_id, &pios_sbus_cfg, &pios_usart_com_driver, pios_usart_sbus_id)) {
				PIOS_Assert(0);
			}

			uintptr_t pios_sbus_rcvr_id;
			if (PIOS_RCVR_Init(&pios_sbus_rcvr_id, &pios_sbus_rcvr_driver, pios_sbus_id)) {
				PIOS_Assert(0);
			}
			pios_rcvr_group_map[MANUALCONTROLSETTINGS_CHANNELGROUPS_SBUS] = pios_sbus_rcvr_id;

		}
#endif	/* PIOS_INCLUDE_SBUS */
		break;
	case HWCOPTERCONTROL_MAINPORT_GPS:
#if defined(PIOS_INCLUDE_GPS)
		{
			uintptr_t pios_usart_generic_id;
			if (PIOS_USART_Init(&pios_usart_generic_id, &pios_usart_generic_main_cfg)) {
				PIOS_Assert(0);
			}

			uint8_t * rx_buffer = (uint8_t *) pvPortMalloc(PIOS_COM_GPS_RX_BUF_LEN);
			PIOS_Assert(rx_buffer);
			if (PIOS_COM_Init(&pios_com_gps_id, &pios_usart_com_driver, pios_usart_generic_id,
					  rx_buffer, PIOS_COM_GPS_RX_BUF_LEN,
					  NULL, 0)) {
				PIOS_Assert(0);
			}
		}
#endif	/* PIOS_INCLUDE_GPS */
		break;
	case HWCOPTERCONTROL_MAINPORT_DSM2:
	case HWCOPTERCONTROL_MAINPORT_DSMX10BIT:
	case HWCOPTERCONTROL_MAINPORT_DSMX11BIT:
#if defined(PIOS_INCLUDE_DSM)
		{
			enum pios_dsm_proto proto;
			switch (hw_mainport) {
			case HWCOPTERCONTROL_MAINPORT_DSM2:
				proto = PIOS_DSM_PROTO_DSM2;
				break;
			case HWCOPTERCONTROL_MAINPORT_DSMX10BIT:
				proto = PIOS_DSM_PROTO_DSMX10BIT;
				break;
			case HWCOPTERCONTROL_MAINPORT_DSMX11BIT:
				proto = PIOS_DSM_PROTO_DSMX11BIT;
				break;
			default:
				PIOS_Assert(0);
				break;
			}

			uintptr_t pios_usart_dsm_id;
			if (PIOS_USART_Init(&pios_usart_dsm_id, &pios_usart_dsm_main_cfg)) {
				PIOS_Assert(0);
			}

			uintptr_t pios_dsm_id;
			if (PIOS_DSM_Init(&pios_dsm_id,
					  &pios_dsm_main_cfg,
					  &pios_usart_com_driver,
					  pios_usart_dsm_id,
					  proto, 0)) {
				PIOS_Assert(0);
			}

			uintptr_t pios_dsm_rcvr_id;
			if (PIOS_RCVR_Init(&pios_dsm_rcvr_id, &pios_dsm_rcvr_driver, pios_dsm_id)) {
				PIOS_Assert(0);
			}
			pios_rcvr_group_map[MANUALCONTROLSETTINGS_CHANNELGROUPS_DSMMAINPORT] = pios_dsm_rcvr_id;
		}
#endif	/* PIOS_INCLUDE_DSM */
		break;
	case HWCOPTERCONTROL_MAINPORT_DEBUGCONSOLE:
#if defined(PIOS_INCLUDE_COM)
#if defined(PIOS_INCLUDE_DEBUG_CONSOLE)
		{
			uintptr_t pios_usart_generic_id;
			if (PIOS_USART_Init(&pios_usart_generic_id, &pios_usart_generic_main_cfg)) {
				PIOS_Assert(0);
			}

			uint8_t * tx_buffer = (uint8_t *) pvPortMalloc(PIOS_COM_DEBUGCONSOLE_TX_BUF_LEN);
			PIOS_Assert(tx_buffer);
			if (PIOS_COM_Init(&pios_com_debug_id, &pios_usart_com_driver, pios_usart_generic_id,
				NULL, 0,
				tx_buffer, PIOS_COM_DEBUGCONSOLE_TX_BUF_LEN)) {
				PIOS_Assert(0);
			}
		}
#endif	/* PIOS_INCLUDE_DEBUG_CONSOLE */
#endif	/* PIOS_INCLUDE_COM */
		break;
	case HWCOPTERCONTROL_MAINPORT_COMBRIDGE:
		{
			uintptr_t pios_usart_generic_id;
			if (PIOS_USART_Init(&pios_usart_generic_id, &pios_usart_generic_main_cfg)) {
				PIOS_Assert(0);
			}

			uint8_t * rx_buffer = (uint8_t *) pvPortMalloc(PIOS_COM_BRIDGE_RX_BUF_LEN);
			PIOS_Assert(rx_buffer);
			uint8_t * tx_buffer = (uint8_t *) pvPortMalloc(PIOS_COM_BRIDGE_TX_BUF_LEN);
			PIOS_Assert(tx_buffer);
			if (PIOS_COM_Init(&pios_com_bridge_id, &pios_usart_com_driver, pios_usart_generic_id,
						rx_buffer, PIOS_COM_BRIDGE_RX_BUF_LEN,
						tx_buffer, PIOS_COM_BRIDGE_TX_BUF_LEN)) {
				PIOS_Assert(0);
			}
		}
		break;
	case HWCOPTERCONTROL_MAINPORT_MAVLINKTX:
	#if defined(PIOS_INCLUDE_MAVLINK)
			{
				uintptr_t pios_usart_generic_id;
				if (PIOS_USART_Init(&pios_usart_generic_id, &pios_usart_generic_main_cfg)) {
					PIOS_Assert(0);
				}

				uint8_t * tx_buffer = (uint8_t *) pvPortMalloc(PIOS_COM_MAVLINK_TX_BUF_LEN);
				PIOS_Assert(tx_buffer);
				if (PIOS_COM_Init(&pios_com_mavlink_id, &pios_usart_com_driver, pios_usart_generic_id,
						  NULL, 0,
						  tx_buffer, PIOS_COM_MAVLINK_TX_BUF_LEN)) {
					PIOS_Assert(0);
				}
			}
			#endif	/* PIOS_INCLUDE_MAVLINK */
	break;
	case HWCOPTERCONTROL_MAINPORT_MAVLINKTX_GPS_RX:
#if defined(PIOS_INCLUDE_GPS)
#if defined(PIOS_INCLUDE_MAVLINK)
	{
		uintptr_t pios_usart_generic_id;
		if (PIOS_USART_Init(&pios_usart_generic_id, &pios_usart_generic_main_cfg)) {
			PIOS_Assert(0);
		}
		uint8_t * rx_buffer = (uint8_t *) pvPortMalloc(PIOS_COM_GPS_RX_BUF_LEN);
		uint8_t * tx_buffer = (uint8_t *) pvPortMalloc(PIOS_COM_MAVLINK_TX_BUF_LEN);
		PIOS_Assert(rx_buffer);
		PIOS_Assert(tx_buffer);
		if (PIOS_COM_Init(&pios_com_gps_id, &pios_usart_com_driver, pios_usart_generic_id,
				rx_buffer, PIOS_COM_GPS_RX_BUF_LEN,
				tx_buffer, PIOS_COM_MAVLINK_TX_BUF_LEN)) {
			PIOS_Assert(0);
		}
		pios_com_mavlink_id = pios_com_gps_id;
	}
#endif	/* PIOS_INCLUDE_MAVLINK */
#endif	/* PIOS_INCLUDE_GPS */
	break;
<<<<<<< HEAD
	
	case HWCOPTERCONTROL_MAINPORT_LIGHTTELEMETRYTX:
    {
#if defined(PIOS_INCLUDE_LIGHTTELEMETRY)       
        uintptr_t pios_usart_generic_id;
        if (PIOS_USART_Init(&pios_usart_generic_id, &pios_usart_generic_main_cfg)) {
            PIOS_Assert(0);
        }

        uint8_t * tx_buffer = (uint8_t *) pvPortMalloc(PIOS_COM_LIGHTTELEMETRY_TX_BUF_LEN);
        PIOS_Assert(tx_buffer);
        if (PIOS_COM_Init(&pios_com_lighttelemetry_id, &pios_usart_com_driver, pios_usart_generic_id,
                  NULL, 0,
                  tx_buffer, PIOS_COM_LIGHTTELEMETRY_TX_BUF_LEN)) {
            PIOS_Assert(0);
        }   
#endif  
    }
=======
	case HWCOPTERCONTROL_MAINPORT_FRSKYSENSORHUB:
	#if defined(PIOS_INCLUDE_FRSKY_SENSOR_HUB)
			{
				uintptr_t pios_usart_generic_id;
				if (PIOS_USART_Init(&pios_usart_generic_id, &pios_usart_generic_main_cfg)) {
					PIOS_Assert(0);
				}

				uint8_t * tx_buffer = (uint8_t *) pvPortMalloc(PIOS_COM_FRSKYSENSORHUB_TX_BUF_LEN);
				PIOS_Assert(tx_buffer);
				if (PIOS_COM_Init(&pios_com_frsky_sensor_hub_id, &pios_usart_com_driver, pios_usart_generic_id,
						  NULL, 0,
						  tx_buffer, PIOS_COM_FRSKYSENSORHUB_TX_BUF_LEN)) {
					PIOS_Assert(0);
				}
			}
			#endif	/* PIOS_INCLUDE_FRSKYSENSORHUB */
>>>>>>> b9b926ac
	break;
}
	/* Configure the flexi port */
	uint8_t hw_flexiport;
	HwCopterControlFlexiPortGet(&hw_flexiport);

	switch (hw_flexiport) {
	case HWCOPTERCONTROL_FLEXIPORT_DISABLED:
		break;
	case HWCOPTERCONTROL_FLEXIPORT_TELEMETRY:
#if defined(PIOS_INCLUDE_TELEMETRY_RF)
		{
			uintptr_t pios_usart_generic_id;
			if (PIOS_USART_Init(&pios_usart_generic_id, &pios_usart_generic_flexi_cfg)) {
				PIOS_Assert(0);
			}
			uint8_t * rx_buffer = (uint8_t *) pvPortMalloc(PIOS_COM_TELEM_RF_RX_BUF_LEN);
			uint8_t * tx_buffer = (uint8_t *) pvPortMalloc(PIOS_COM_TELEM_RF_TX_BUF_LEN);
			PIOS_Assert(rx_buffer);
			PIOS_Assert(tx_buffer);
			if (PIOS_COM_Init(&pios_com_telem_rf_id, &pios_usart_com_driver, pios_usart_generic_id,
  					  rx_buffer, PIOS_COM_TELEM_RF_RX_BUF_LEN,
					  tx_buffer, PIOS_COM_TELEM_RF_TX_BUF_LEN)) {
				PIOS_Assert(0);
			}
		}
#endif /* PIOS_INCLUDE_TELEMETRY_RF */
		break;
	case HWCOPTERCONTROL_FLEXIPORT_COMBRIDGE:
		{
			uintptr_t pios_usart_generic_id;
			if (PIOS_USART_Init(&pios_usart_generic_id, &pios_usart_generic_flexi_cfg)) {
				PIOS_Assert(0);
			}

			uint8_t * rx_buffer = (uint8_t *) pvPortMalloc(PIOS_COM_BRIDGE_RX_BUF_LEN);
			uint8_t * tx_buffer = (uint8_t *) pvPortMalloc(PIOS_COM_BRIDGE_TX_BUF_LEN);
			PIOS_Assert(rx_buffer);
			PIOS_Assert(tx_buffer);
			if (PIOS_COM_Init(&pios_com_bridge_id, &pios_usart_com_driver, pios_usart_generic_id,
						rx_buffer, PIOS_COM_BRIDGE_RX_BUF_LEN,
						tx_buffer, PIOS_COM_BRIDGE_TX_BUF_LEN)) {
				PIOS_Assert(0);
			}
		}
		break;
	case HWCOPTERCONTROL_FLEXIPORT_GPS:
#if defined(PIOS_INCLUDE_GPS)
		{
			uintptr_t pios_usart_generic_id;
			if (PIOS_USART_Init(&pios_usart_generic_id, &pios_usart_generic_flexi_cfg)) {
				PIOS_Assert(0);
			}
			uint8_t * rx_buffer = (uint8_t *) pvPortMalloc(PIOS_COM_GPS_RX_BUF_LEN);
			PIOS_Assert(rx_buffer);
			if (PIOS_COM_Init(&pios_com_gps_id, &pios_usart_com_driver, pios_usart_generic_id,
					  rx_buffer, PIOS_COM_GPS_RX_BUF_LEN,
					  NULL, 0)) {
				PIOS_Assert(0);
			}
		}
#endif	/* PIOS_INCLUDE_GPS */
		break;
	case HWCOPTERCONTROL_FLEXIPORT_DSM2:
	case HWCOPTERCONTROL_FLEXIPORT_DSMX10BIT:
	case HWCOPTERCONTROL_FLEXIPORT_DSMX11BIT:
#if defined(PIOS_INCLUDE_DSM)
		{
			enum pios_dsm_proto proto;
			switch (hw_flexiport) {
			case HWCOPTERCONTROL_FLEXIPORT_DSM2:
				proto = PIOS_DSM_PROTO_DSM2;
				break;
			case HWCOPTERCONTROL_FLEXIPORT_DSMX10BIT:
				proto = PIOS_DSM_PROTO_DSMX10BIT;
				break;
			case HWCOPTERCONTROL_FLEXIPORT_DSMX11BIT:
				proto = PIOS_DSM_PROTO_DSMX11BIT;
				break;
			default:
				PIOS_Assert(0);
				break;
			}

			uintptr_t pios_usart_dsm_id;
			if (PIOS_USART_Init(&pios_usart_dsm_id, &pios_usart_dsm_flexi_cfg)) {
				PIOS_Assert(0);
			}

			uintptr_t pios_dsm_id;
			if (PIOS_DSM_Init(&pios_dsm_id,
					  &pios_dsm_flexi_cfg,
					  &pios_usart_com_driver,
					  pios_usart_dsm_id,
					  proto, hw_DSMxBind)) {
				PIOS_Assert(0);
			}

			uintptr_t pios_dsm_rcvr_id;
			if (PIOS_RCVR_Init(&pios_dsm_rcvr_id, &pios_dsm_rcvr_driver, pios_dsm_id)) {
				PIOS_Assert(0);
			}
			pios_rcvr_group_map[MANUALCONTROLSETTINGS_CHANNELGROUPS_DSMFLEXIPORT] = pios_dsm_rcvr_id;
		}
#endif	/* PIOS_INCLUDE_DSM */
		break;
	case HWCOPTERCONTROL_FLEXIPORT_DEBUGCONSOLE:
#if defined(PIOS_INCLUDE_COM)
#if defined(PIOS_INCLUDE_DEBUG_CONSOLE)
		{
			uintptr_t pios_usart_generic_id;
			if (PIOS_USART_Init(&pios_usart_generic_id, &pios_usart_generic_flexi_cfg)) {
				PIOS_Assert(0);
			}

			uint8_t * tx_buffer = (uint8_t *) pvPortMalloc(PIOS_COM_DEBUGCONSOLE_TX_BUF_LEN);
			PIOS_Assert(tx_buffer);
			if (PIOS_COM_Init(&pios_com_debug_id, &pios_usart_com_driver, pios_usart_generic_id,
				NULL, 0,
				tx_buffer, PIOS_COM_DEBUGCONSOLE_TX_BUF_LEN)) {
				PIOS_Assert(0);
			}
		}
#endif	/* PIOS_INCLUDE_DEBUG_CONSOLE */
#endif	/* PIOS_INCLUDE_COM */
		break;
	case HWCOPTERCONTROL_FLEXIPORT_I2C:
#if defined(PIOS_INCLUDE_I2C)
		{
			if (PIOS_I2C_Init(&pios_i2c_flexi_adapter_id, &pios_i2c_flexi_adapter_cfg)) {
				PIOS_Assert(0);
			}
		}
#endif	/* PIOS_INCLUDE_I2C */
#if defined(PIOS_INCLUDE_PCF8591)
                {
                        uintptr_t pcf8591_adc_id;
                        if(PIOS_PCF8591_ADC_Init(&pcf8591_adc_id, &pios_8591_cfg) < 0)
                                PIOS_Assert(0);
                        PIOS_ADC_Init(&pios_pcf8591_adc_id, &pios_pcf8591_adc_driver, pcf8591_adc_id);
                }
#endif
		break;
	case HWCOPTERCONTROL_FLEXIPORT_MAVLINKTX:
	#if defined(PIOS_INCLUDE_MAVLINK)
			{
				uintptr_t pios_usart_generic_id;
				if (PIOS_USART_Init(&pios_usart_generic_id, &pios_usart_generic_flexi_cfg)) {
					PIOS_Assert(0);
				}

				uint8_t * tx_buffer = (uint8_t *) pvPortMalloc(PIOS_COM_MAVLINK_TX_BUF_LEN);
				PIOS_Assert(tx_buffer);
				if (PIOS_COM_Init(&pios_com_mavlink_id, &pios_usart_com_driver, pios_usart_generic_id,
						  NULL, 0,
						  tx_buffer, PIOS_COM_MAVLINK_TX_BUF_LEN)) {
					PIOS_Assert(0);
				}
			}
	#endif	/* PIOS_INCLUDE_MAVLINK */
<<<<<<< HEAD
		break;
	case HWCOPTERCONTROL_FLEXIPORT_LIGHTTELEMETRYTX:
    {
#if defined(PIOS_INCLUDE_LIGHTTELEMETRY)        
        uintptr_t pios_usart_generic_id;
        if (PIOS_USART_Init(&pios_usart_generic_id, &pios_usart_generic_flexi_cfg)) {
            PIOS_Assert(0);
        }

        uint8_t * tx_buffer = (uint8_t *) pvPortMalloc(PIOS_COM_LIGHTTELEMETRY_TX_BUF_LEN);
        PIOS_Assert(tx_buffer);
        if (PIOS_COM_Init(&pios_com_lighttelemetry_id, &pios_usart_com_driver, pios_usart_generic_id,
                  NULL, 0,
                  tx_buffer, PIOS_COM_LIGHTTELEMETRY_TX_BUF_LEN)) {
            PIOS_Assert(0);
        }         
#endif  
=======
			break;
	case HWCOPTERCONTROL_FLEXIPORT_FRSKYSENSORHUB:
	#if defined(PIOS_INCLUDE_FRSKY_SENSOR_HUB)
			{
				uintptr_t pios_usart_generic_id;
				if (PIOS_USART_Init(&pios_usart_generic_id, &pios_usart_generic_flexi_cfg)) {
					PIOS_Assert(0);
				}

				uint8_t * tx_buffer = (uint8_t *) pvPortMalloc(PIOS_COM_FRSKYSENSORHUB_TX_BUF_LEN);
				PIOS_Assert(tx_buffer);
				if (PIOS_COM_Init(&pios_com_frsky_sensor_hub_id, &pios_usart_com_driver, pios_usart_generic_id,
						  NULL, 0,
						  tx_buffer, PIOS_COM_FRSKYSENSORHUB_TX_BUF_LEN)) {
					PIOS_Assert(0);
				}
			}
			#endif	/* PIOS_INCLUDE_FRSKYSENSORHUB */
	break;
>>>>>>> b9b926ac
	}
    	break;
}
	/* Configure the rcvr port */
	uint8_t hw_rcvrport;
	HwCopterControlRcvrPortGet(&hw_rcvrport);

	switch (hw_rcvrport) {
	case HWCOPTERCONTROL_RCVRPORT_DISABLED:
		break;
	case HWCOPTERCONTROL_RCVRPORT_PWM:
#if defined(PIOS_INCLUDE_PWM)
		{
			uintptr_t pios_pwm_id;
			PIOS_PWM_Init(&pios_pwm_id, &pios_pwm_cfg);

			uintptr_t pios_pwm_rcvr_id;
			if (PIOS_RCVR_Init(&pios_pwm_rcvr_id, &pios_pwm_rcvr_driver, pios_pwm_id)) {
				PIOS_Assert(0);
			}
			pios_rcvr_group_map[MANUALCONTROLSETTINGS_CHANNELGROUPS_PWM] = pios_pwm_rcvr_id;
		}
#endif	/* PIOS_INCLUDE_PWM */
		break;
	case HWCOPTERCONTROL_RCVRPORT_PPM:
	case HWCOPTERCONTROL_RCVRPORT_PPMOUTPUTS:
#if defined(PIOS_INCLUDE_PPM)
		{
			uintptr_t pios_ppm_id;
			PIOS_PPM_Init(&pios_ppm_id, &pios_ppm_cfg);

			uintptr_t pios_ppm_rcvr_id;
			if (PIOS_RCVR_Init(&pios_ppm_rcvr_id, &pios_ppm_rcvr_driver, pios_ppm_id)) {
				PIOS_Assert(0);
			}
			pios_rcvr_group_map[MANUALCONTROLSETTINGS_CHANNELGROUPS_PPM] = pios_ppm_rcvr_id;
		}
#endif	/* PIOS_INCLUDE_PPM */
		break;
	case HWCOPTERCONTROL_RCVRPORT_PPMPWM:
		/* This is a combination of PPM and PWM inputs */
#if defined(PIOS_INCLUDE_PPM)
		{
			uintptr_t pios_ppm_id;
			PIOS_PPM_Init(&pios_ppm_id, &pios_ppm_cfg);

			uintptr_t pios_ppm_rcvr_id;
			if (PIOS_RCVR_Init(&pios_ppm_rcvr_id, &pios_ppm_rcvr_driver, pios_ppm_id)) {
				PIOS_Assert(0);
			}
			pios_rcvr_group_map[MANUALCONTROLSETTINGS_CHANNELGROUPS_PPM] = pios_ppm_rcvr_id;
		}
#endif	/* PIOS_INCLUDE_PPM */
#if defined(PIOS_INCLUDE_PWM)
		{
			uintptr_t pios_pwm_id;
			PIOS_PWM_Init(&pios_pwm_id, &pios_pwm_with_ppm_cfg);

			uintptr_t pios_pwm_rcvr_id;
			if (PIOS_RCVR_Init(&pios_pwm_rcvr_id, &pios_pwm_rcvr_driver, pios_pwm_id)) {
				PIOS_Assert(0);
			}
			pios_rcvr_group_map[MANUALCONTROLSETTINGS_CHANNELGROUPS_PWM] = pios_pwm_rcvr_id;
		}
#endif	/* PIOS_INCLUDE_PWM */
		break;
	}

#if defined(PIOS_INCLUDE_GCSRCVR)
	GCSReceiverInitialize();
	uintptr_t pios_gcsrcvr_id;
	PIOS_GCSRCVR_Init(&pios_gcsrcvr_id);
	uintptr_t pios_gcsrcvr_rcvr_id;
	if (PIOS_RCVR_Init(&pios_gcsrcvr_rcvr_id, &pios_gcsrcvr_rcvr_driver, pios_gcsrcvr_id)) {
		PIOS_Assert(0);
	}
	pios_rcvr_group_map[MANUALCONTROLSETTINGS_CHANNELGROUPS_GCS] = pios_gcsrcvr_rcvr_id;
#endif	/* PIOS_INCLUDE_GCSRCVR */

	/* Remap AFIO pin for PB4 (Servo 5 Out)*/
	GPIO_PinRemapConfig( GPIO_Remap_SWJ_NoJTRST, ENABLE);

#ifndef PIOS_DEBUG_ENABLE_DEBUG_PINS
	switch (hw_rcvrport) {
		case HWCOPTERCONTROL_RCVRPORT_DISABLED:
		case HWCOPTERCONTROL_RCVRPORT_PWM:
		case HWCOPTERCONTROL_RCVRPORT_PPM:
		case HWCOPTERCONTROL_RCVRPORT_PPMPWM:
			PIOS_Servo_Init(&pios_servo_cfg);
			break;
		case HWCOPTERCONTROL_RCVRPORT_PPMOUTPUTS:
		case HWCOPTERCONTROL_RCVRPORT_OUTPUTS:
			PIOS_Servo_Init(&pios_servo_rcvr_cfg);
			break;
	}
#else
	PIOS_DEBUG_Init(&pios_tim_servo_all_channels, NELEMENTS(pios_tim_servo_all_channels));
#endif	/* PIOS_DEBUG_ENABLE_DEBUG_PINS */

	PIOS_SENSORS_Init();

	switch(bdinfo->board_rev) {
		case BOARD_REVISION_CC:
			// Revision 1 with invensense gyros, start the ADC
#if defined(PIOS_INCLUDE_ADC)
		{
			uint32_t internal_adc_id;
			PIOS_INTERNAL_ADC_Init(&internal_adc_id, &internal_adc_cfg);
			PIOS_ADC_Init(&pios_internal_adc_id, &pios_internal_adc_driver, internal_adc_id);
		}
#endif
#if defined(PIOS_INCLUDE_ADXL345)
			PIOS_ADXL345_Init(pios_spi_flash_accel_id, 0);
#endif
			break;
		case BOARD_REVISION_CC3D:
			// Revision 2 with L3GD20 gyros, start a SPI interface and connect to it
			GPIO_PinRemapConfig(GPIO_Remap_SWJ_JTAGDisable, ENABLE);
#if defined(PIOS_INCLUDE_MPU6000)
			// Set up the SPI interface to the serial flash 
			if (PIOS_SPI_Init(&pios_spi_gyro_id, &pios_spi_gyro_cfg)) {
				PIOS_Assert(0);
			}
			PIOS_MPU6000_Init(pios_spi_gyro_id,0,&pios_mpu6000_cfg);
			init_test = PIOS_MPU6000_Test();

			uint8_t hw_gyro_range;
			HwCopterControlGyroRangeGet(&hw_gyro_range);
			switch(hw_gyro_range) {
				case HWCOPTERCONTROL_GYRORANGE_250:
					PIOS_MPU6000_SetGyroRange(PIOS_MPU60X0_SCALE_250_DEG);
					break;
				case HWCOPTERCONTROL_GYRORANGE_500:
					PIOS_MPU6000_SetGyroRange(PIOS_MPU60X0_SCALE_500_DEG);
					break;
				case HWCOPTERCONTROL_GYRORANGE_1000:
					PIOS_MPU6000_SetGyroRange(PIOS_MPU60X0_SCALE_1000_DEG);
					break;
				case HWCOPTERCONTROL_GYRORANGE_2000:
					PIOS_MPU6000_SetGyroRange(PIOS_MPU60X0_SCALE_2000_DEG);
					break;
			}

			uint8_t hw_accel_range;
			HwCopterControlAccelRangeGet(&hw_accel_range);
			switch(hw_accel_range) {
				case HWCOPTERCONTROL_ACCELRANGE_2G:
					PIOS_MPU6000_SetAccelRange(PIOS_MPU60X0_ACCEL_2G);
					break;
				case HWCOPTERCONTROL_ACCELRANGE_4G:
					PIOS_MPU6000_SetAccelRange(PIOS_MPU60X0_ACCEL_4G);
					break;
				case HWCOPTERCONTROL_ACCELRANGE_8G:
					PIOS_MPU6000_SetAccelRange(PIOS_MPU60X0_ACCEL_8G);
					break;
				case HWCOPTERCONTROL_ACCELRANGE_16G:
					PIOS_MPU6000_SetAccelRange(PIOS_MPU60X0_ACCEL_16G);
					break;
			}

			// the filter has to be set before rate else divisor calculation will fail
			uint8_t hw_mpu6000_dlpf;
			HwCopterControlMPU6000DLPFGet(&hw_mpu6000_dlpf);
			enum pios_mpu60x0_filter mpu6000_dlpf = \
			    (hw_mpu6000_dlpf == HWCOPTERCONTROL_MPU6000DLPF_256) ? PIOS_MPU60X0_LOWPASS_256_HZ : \
			    (hw_mpu6000_dlpf == HWCOPTERCONTROL_MPU6000DLPF_188) ? PIOS_MPU60X0_LOWPASS_188_HZ : \
			    (hw_mpu6000_dlpf == HWCOPTERCONTROL_MPU6000DLPF_98) ? PIOS_MPU60X0_LOWPASS_98_HZ : \
			    (hw_mpu6000_dlpf == HWCOPTERCONTROL_MPU6000DLPF_42) ? PIOS_MPU60X0_LOWPASS_42_HZ : \
			    (hw_mpu6000_dlpf == HWCOPTERCONTROL_MPU6000DLPF_20) ? PIOS_MPU60X0_LOWPASS_20_HZ : \
			    (hw_mpu6000_dlpf == HWCOPTERCONTROL_MPU6000DLPF_10) ? PIOS_MPU60X0_LOWPASS_10_HZ : \
			    (hw_mpu6000_dlpf == HWCOPTERCONTROL_MPU6000DLPF_5) ? PIOS_MPU60X0_LOWPASS_5_HZ : \
			    pios_mpu6000_cfg.default_filter;
			PIOS_MPU6000_SetLPF(mpu6000_dlpf);

			uint8_t hw_mpu6000_samplerate;
			HwCopterControlMPU6000RateGet(&hw_mpu6000_samplerate);
			uint16_t mpu6000_samplerate = \
			    (hw_mpu6000_samplerate == HWCOPTERCONTROL_MPU6000RATE_200) ? 200 : \
			    (hw_mpu6000_samplerate == HWCOPTERCONTROL_MPU6000RATE_333) ? 333 : \
			    (hw_mpu6000_samplerate == HWCOPTERCONTROL_MPU6000RATE_500) ? 500 : \
			    (hw_mpu6000_samplerate == HWCOPTERCONTROL_MPU6000RATE_666) ? 666 : \
			    (hw_mpu6000_samplerate == HWCOPTERCONTROL_MPU6000RATE_1000) ? 1000 : \
			    (hw_mpu6000_samplerate == HWCOPTERCONTROL_MPU6000RATE_2000) ? 2000 : \
			    (hw_mpu6000_samplerate == HWCOPTERCONTROL_MPU6000RATE_4000) ? 4000 : \
			    (hw_mpu6000_samplerate == HWCOPTERCONTROL_MPU6000RATE_8000) ? 8000 : \
			    pios_mpu6000_cfg.default_samplerate;
			PIOS_MPU6000_SetSampleRate(mpu6000_samplerate);

#endif /* PIOS_INCLUDE_MPU6000 */

			break;
		default:
			PIOS_Assert(0);
	}

	PIOS_GPIO_Init();

	/* Make sure we have at least one telemetry link configured or else fail initialization */
	PIOS_Assert(pios_com_telem_rf_id || pios_com_telem_usb_id);
}

/**
 * @}
 */<|MERGE_RESOLUTION|>--- conflicted
+++ resolved
@@ -65,11 +65,9 @@
 
 #define PIOS_COM_MAVLINK_TX_BUF_LEN 32
 
-<<<<<<< HEAD
+#define PIOS_COM_FRSKYSENSORHUB_TX_BUF_LEN 128
+
 #define PIOS_COM_LIGHTTELEMETRY_TX_BUF_LEN 19
-=======
-#define PIOS_COM_FRSKYSENSORHUB_TX_BUF_LEN 128
->>>>>>> b9b926ac
 
 #if defined(PIOS_INCLUDE_DEBUG_CONSOLE)
 #define PIOS_COM_DEBUGCONSOLE_TX_BUF_LEN 40
@@ -82,11 +80,8 @@
 uintptr_t pios_com_gps_id;
 uintptr_t pios_com_bridge_id;
 uintptr_t pios_com_mavlink_id;
-<<<<<<< HEAD
+uintptr_t pios_com_frsky_sensor_hub_id;
 uintptr_t pios_com_lighttelemetry_id;
-=======
-uintptr_t pios_com_frsky_sensor_hub_id;
->>>>>>> b9b926ac
 uintptr_t pios_usb_rctx_id;
 uintptr_t pios_internal_adc_id;
 uintptr_t pios_pcf8591_adc_id;
@@ -588,7 +583,24 @@
 #endif	/* PIOS_INCLUDE_MAVLINK */
 #endif	/* PIOS_INCLUDE_GPS */
 	break;
-<<<<<<< HEAD
+	case HWCOPTERCONTROL_MAINPORT_FRSKYSENSORHUB:
+	#if defined(PIOS_INCLUDE_FRSKY_SENSOR_HUB)
+			{
+				uintptr_t pios_usart_generic_id;
+				if (PIOS_USART_Init(&pios_usart_generic_id, &pios_usart_generic_main_cfg)) {
+					PIOS_Assert(0);
+				}
+
+				uint8_t * tx_buffer = (uint8_t *) pvPortMalloc(PIOS_COM_FRSKYSENSORHUB_TX_BUF_LEN);
+				PIOS_Assert(tx_buffer);
+				if (PIOS_COM_Init(&pios_com_frsky_sensor_hub_id, &pios_usart_com_driver, pios_usart_generic_id,
+						  NULL, 0,
+						  tx_buffer, PIOS_COM_FRSKYSENSORHUB_TX_BUF_LEN)) {
+					PIOS_Assert(0);
+				}
+			}
+			#endif	/* PIOS_INCLUDE_FRSKYSENSORHUB */
+	break;
 	
 	case HWCOPTERCONTROL_MAINPORT_LIGHTTELEMETRYTX:
     {
@@ -607,25 +619,6 @@
         }   
 #endif  
     }
-=======
-	case HWCOPTERCONTROL_MAINPORT_FRSKYSENSORHUB:
-	#if defined(PIOS_INCLUDE_FRSKY_SENSOR_HUB)
-			{
-				uintptr_t pios_usart_generic_id;
-				if (PIOS_USART_Init(&pios_usart_generic_id, &pios_usart_generic_main_cfg)) {
-					PIOS_Assert(0);
-				}
-
-				uint8_t * tx_buffer = (uint8_t *) pvPortMalloc(PIOS_COM_FRSKYSENSORHUB_TX_BUF_LEN);
-				PIOS_Assert(tx_buffer);
-				if (PIOS_COM_Init(&pios_com_frsky_sensor_hub_id, &pios_usart_com_driver, pios_usart_generic_id,
-						  NULL, 0,
-						  tx_buffer, PIOS_COM_FRSKYSENSORHUB_TX_BUF_LEN)) {
-					PIOS_Assert(0);
-				}
-			}
-			#endif	/* PIOS_INCLUDE_FRSKYSENSORHUB */
->>>>>>> b9b926ac
 	break;
 }
 	/* Configure the flexi port */
@@ -786,7 +779,6 @@
 				}
 			}
 	#endif	/* PIOS_INCLUDE_MAVLINK */
-<<<<<<< HEAD
 		break;
 	case HWCOPTERCONTROL_FLEXIPORT_LIGHTTELEMETRYTX:
     {
@@ -804,8 +796,6 @@
             PIOS_Assert(0);
         }         
 #endif  
-=======
-			break;
 	case HWCOPTERCONTROL_FLEXIPORT_FRSKYSENSORHUB:
 	#if defined(PIOS_INCLUDE_FRSKY_SENSOR_HUB)
 			{
@@ -824,7 +814,6 @@
 			}
 			#endif	/* PIOS_INCLUDE_FRSKYSENSORHUB */
 	break;
->>>>>>> b9b926ac
 	}
     	break;
 }
