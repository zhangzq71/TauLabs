--- conflicted
+++ resolved
@@ -1,12 +1,8 @@
 /**
  ******************************************************************************
  * @file       math_misc.c
-<<<<<<< HEAD
- * @author     Tau Labs, http://www.taulabs.org, Copyright (C) 2013
-=======
  * @author     Tau Labs, http://github.com/TauLabs, Copyright (C) 2012-2013
->>>>>>> 86a2e7f7
- * @addtogroup OpenPilot Math Utilities
+ * @addtogroup TauLabsMath Math Utilities
  * @{
  * @addtogroup MiscellaneousMath Math Various mathematical routines
  * @{
