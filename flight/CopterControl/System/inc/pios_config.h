/**
 ******************************************************************************
 * @addtogroup OpenPilotSystem OpenPilot System
 * @{
 * @addtogroup OpenPilotCore OpenPilot Core
 * @{
 *
 * @file       pios_config.h
 * @author     The OpenPilot Team, http://www.openpilot.org Copyright (C) 2010.
 * @brief      PiOS configuration header.
 *             Central compile time config for the project.
 *             In particular, pios_config.h is where you define which PiOS libraries
 *             and features are included in the firmware.
 * @see        The GNU Public License (GPL) Version 3
 *
 *****************************************************************************/
/*
 * This program is free software; you can redistribute it and/or modify
 * it under the terms of the GNU General Public License as published by
 * the Free Software Foundation; either version 3 of the License, or
 * (at your option) any later version.
 *
 * This program is distributed in the hope that it will be useful, but
 * WITHOUT ANY WARRANTY; without even the implied warranty of MERCHANTABILITY
 * or FITNESS FOR A PARTICULAR PURPOSE. See the GNU General Public License
 * for more details.
 *
 * You should have received a copy of the GNU General Public License along
 * with this program; if not, write to the Free Software Foundation, Inc.,
 * 59 Temple Place, Suite 330, Boston, MA 02111-1307 USA
 */

#ifndef PIOS_CONFIG_H
#define PIOS_CONFIG_H

/* Enable/Disable PiOS Modules */
#define PIOS_INCLUDE_ADC
#define PIOS_INCLUDE_DELAY
//#if defined(USE_I2C)
//#define PIOS_INCLUDE_I2C
//#define PIOS_INCLUDE_I2C_ESC
//#endif
#define PIOS_INCLUDE_IRQ
#define PIOS_INCLUDE_LED
#define PIOS_INCLUDE_IAP
#define PIOS_INCLUDE_TIM

#define PIOS_INCLUDE_RCVR

/* Supported receiver interfaces */
#define PIOS_INCLUDE_DSM
#define PIOS_INCLUDE_SBUS
#define PIOS_INCLUDE_PPM
#define PIOS_INCLUDE_PWM
#define PIOS_INCLUDE_GCSRCVR

/* Supported USART-based PIOS modules */
#define PIOS_INCLUDE_TELEMETRY_RF
#define PIOS_INCLUDE_GPS
#define PIOS_GPS_MINIMAL
#define PIOS_INCLUDE_GPS_NMEA_PARSER /* Include the NMEA protocol parser */
#define PIOS_INCLUDE_GPS_UBX_PARSER  /* Include the UBX protocol parser */

#define PIOS_INCLUDE_SERVO
#define PIOS_INCLUDE_SPI
#define PIOS_INCLUDE_SYS
#define PIOS_INCLUDE_USART
#define PIOS_INCLUDE_USB
#define PIOS_INCLUDE_USB_HID
#define PIOS_INCLUDE_USB_RCTX
#define PIOS_INCLUDE_USB_CDC
#define PIOS_INCLUDE_COM
#define PIOS_INCLUDE_SETTINGS
#define PIOS_INCLUDE_FREERTOS
#define PIOS_INCLUDE_GPIO
#define PIOS_INCLUDE_EXTI
#define PIOS_INCLUDE_RTC
#define PIOS_INCLUDE_WDG
#define PIOS_INCLUDE_BL_HELPER

#define PIOS_INCLUDE_ADXL345
#define PIOS_INCLUDE_FLASH
#define PIOS_INCLUDE_MPU6000
#define PIOS_MPU6000_ACCEL

/* A really shitty setting saving implementation */
#define PIOS_INCLUDE_FLASH_SECTOR_SETTINGS

/* Alarm Thresholds */
#define HEAP_LIMIT_WARNING             220
#define HEAP_LIMIT_CRITICAL             40
#define IRQSTACK_LIMIT_WARNING		100
#define IRQSTACK_LIMIT_CRITICAL		60
#define CPULOAD_LIMIT_WARNING		85
#define CPULOAD_LIMIT_CRITICAL		95

/* Task stack sizes */
#define PIOS_ACTUATOR_STACK_SIZE        800
#define PIOS_MANUAL_STACK_SIZE          800
#define PIOS_SYSTEM_STACK_SIZE          660
#define PIOS_STABILIZATION_STACK_SIZE   524
#define PIOS_TELEM_STACK_SIZE           500
#define PIOS_EVENTDISPATCHER_STACK_SIZE 130
#define IDLE_COUNTS_PER_SEC_AT_NO_LOAD 1995998
//#define PIOS_QUATERNION_STABILIZATION

// This can't be too high to stop eventdispatcher thread overflowing
#define PIOS_EVENTDISAPTCHER_QUEUE      10

/* PIOS Initcall infrastructure */
#define PIOS_INCLUDE_INITCALL

<<<<<<< HEAD
#define COPTERCONTROL
=======
// Conditional related to making CC run navigation
#if defined(NAVGIATION)
#define PIOS_GPS_PROVIDES_AIRSPEED
#endif
>>>>>>> 80dd0ee6

#endif /* PIOS_CONFIG_H */
/**
 * @}
 * @}
 */<|MERGE_RESOLUTION|>--- conflicted
+++ resolved
@@ -110,14 +110,11 @@
 /* PIOS Initcall infrastructure */
 #define PIOS_INCLUDE_INITCALL
 
-<<<<<<< HEAD
 #define COPTERCONTROL
-=======
 // Conditional related to making CC run navigation
 #if defined(NAVGIATION)
 #define PIOS_GPS_PROVIDES_AIRSPEED
 #endif
->>>>>>> 80dd0ee6
 
 #endif /* PIOS_CONFIG_H */
 /**
