--- conflicted
+++ resolved
@@ -79,20 +79,12 @@
  * of earlier ones in NOR flash without an erase cycle.
  */
 enum arena_state {
-<<<<<<< HEAD
-#ifdef STM32F30X
-=======
->>>>>>> b0c454da
 	/*
 	 * The STM32F30X flash subsystem is only capable of
 	 * writing words or halfwords. In this case we use halfwords.
 	 * In addition to that it is only capable to write to erased
 	 * cells (0xffff) or write a cell from anything to (0x0000).
-<<<<<<< HEAD
-	 * To cope with this, the F3 gets different enum values.
-=======
 	 * To cope with this, the F3 needs carefully crafted enum values.
->>>>>>> b0c454da
 	 * For this to work the underlying flash driver has to
 	 * check each halfword if it has changed before writing.
 	 */
@@ -100,15 +92,6 @@
 	ARENA_STATE_RESERVED = 0xE6E6FFFF,
 	ARENA_STATE_ACTIVE   = 0xE6E66666,
 	ARENA_STATE_OBSOLETE = 0x00000000,
-<<<<<<< HEAD
-#else
-	ARENA_STATE_ERASED   = 0xEEEEEEEE,
-	ARENA_STATE_RESERVED = 0xE6E6E6E6,
-	ARENA_STATE_ACTIVE   = 0x66666666,
-	ARENA_STATE_OBSOLETE = 0x44444444,
-#endif
-=======
->>>>>>> b0c454da
 };
 
 struct arena_header {
@@ -330,31 +313,11 @@
  * of earlier ones in NOR flash without an erase cycle.
  */
 enum slot_state {
-<<<<<<< HEAD
-#ifdef STM32F30X
-=======
->>>>>>> b0c454da
 	/*
 	 * The STM32F30X flash subsystem is only capable of
 	 * writing words or halfwords. In this case we use halfwords.
 	 * In addition to that it is only capable to write to erased
 	 * cells (0xffff) or write a cell from anything to (0x0000).
-<<<<<<< HEAD
-	 * To cope with this, the F3 gets different enum values.
-	 * For this to work the underlying flash driver has to
-	 * check each halfword if it has changed before writing.
-	 */
-	SLOT_STATE_EMPTY    = 0xFFFFFFFF,
-	SLOT_STATE_RESERVED = 0xFAFAFFFF,
-	SLOT_STATE_ACTIVE   = 0xFAFAAAAA,
-	SLOT_STATE_OBSOLETE = 0x00000000,
-#else
-	SLOT_STATE_EMPTY    = 0xFFFFFFFF,
-	SLOT_STATE_RESERVED = 0xFAFAFAFA,
-	SLOT_STATE_ACTIVE   = 0xAAAAAAAA,
-	SLOT_STATE_OBSOLETE = 0x88888888,
-#endif
-=======
 	 * To cope with this, the F3 needs carfully crafted enum values.
 	 * For this to work the underlying flash driver has to
 	 * check each halfword if it has changed before writing.
@@ -363,7 +326,6 @@
 	SLOT_STATE_RESERVED = 0xFAFAFFFF,
 	SLOT_STATE_ACTIVE   = 0xFAFAAAAA,
 	SLOT_STATE_OBSOLETE = 0x00000000,
->>>>>>> b0c454da
 };
 
 struct slot_header {
