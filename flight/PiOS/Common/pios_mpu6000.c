--- conflicted
+++ resolved
@@ -139,12 +139,8 @@
 	
 	// Reset chip
 	while (PIOS_MPU6000_SetReg(PIOS_MPU6000_PWR_MGMT_REG, 0x80) != 0);
-<<<<<<< HEAD
-	PIOS_DELAY_WaitmS(300);
-=======
 	
 	PIOS_DELAY_WaitmS(100);
->>>>>>> 49e7fc0b
 	
 	// Reset chip and fifo
 	while (PIOS_MPU6000_SetReg(PIOS_MPU6000_USER_CTRL_REG, 0x80 | 0x01 | 0x02 | 0x04) != 0);
