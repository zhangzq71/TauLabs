/**
 ******************************************************************************
 *
 * @file       scopegadgetwidget.cpp
 * @author     The OpenPilot Team, http://www.openpilot.org Copyright (C) 2010.
 * @addtogroup GCSPlugins GCS Plugins
 * @{
 * @addtogroup ScopePlugin Scope Gadget Plugin
 * @{
 * @brief The scope Gadget, graphically plots the states of UAVObjects
 *****************************************************************************/
/*
 * This program is free software; you can redistribute it and/or modify
 * it under the terms of the GNU General Public License as published by
 * the Free Software Foundation; either version 3 of the License, or
 * (at your option) any later version.
 *
 * This program is distributed in the hope that it will be useful, but
 * WITHOUT ANY WARRANTY; without even the implied warranty of MERCHANTABILITY
 * or FITNESS FOR A PARTICULAR PURPOSE. See the GNU General Public License
 * for more details.
 *
 * You should have received a copy of the GNU General Public License along
 * with this program; if not, write to the Free Software Foundation, Inc.,
 * 59 Temple Place, Suite 330, Boston, MA 02111-1307 USA
 */


#include <QDir>
#include "scopegadgetwidget.h"
#include "utils/stylehelper.h"

#include "uavtalk/telemetrymanager.h"
#include "extensionsystem/pluginmanager.h"
#include "uavobjectmanager.h"
#include "uavobject.h"
#include "coreplugin/icore.h"
#include "coreplugin/connectionmanager.h"

#include "qwt/src/qwt_plot_curve.h"
#include "qwt/src/qwt_legend.h"
#include "qwt/src/qwt_legend_item.h"
#include "qwt/src/qwt_plot_grid.h"

#include <iostream>
#include <math.h>
#include <QDebug>
#include <QColor>
#include <QStringList>
#include <QtGui/QWidget>
#include <QtGui/QVBoxLayout>
#include <QtGui/QPushButton>
#include <QMutexLocker>

//using namespace Core;

// ******************************************************************

ScopeGadgetWidget::ScopeGadgetWidget(QWidget *parent) : QwtPlot(parent)
{
	setMouseTracking(true);
//	canvas()->setMouseTracking(true);

    //Setup the timer that replots data
    replotTimer = new QTimer(this);
    connect(replotTimer, SIGNAL(timeout()), this, SLOT(replotNewData()));

    // Listen to telemetry connection/disconnection events, no point
    // running the scopes if we are not connected and not replaying logs
    // Also listen to disconnect actions from the user
    Core::ConnectionManager *cm = Core::ICore::instance()->connectionManager();
    connect(cm, SIGNAL(deviceAboutToDisconnect()), this, SLOT(stopPlotting()));
    connect(cm, SIGNAL(deviceConnected(QIODevice*)), this, SLOT(startPlotting()));

    m_csvLoggingStarted=0;
    m_csvLoggingEnabled=0;
    m_csvLoggingHeaderSaved=0;
    m_csvLoggingDataSaved=0;
    m_csvLoggingDataUpdated=0;
    m_csvLoggingNameSet=0;
    m_csvLoggingConnected=0;
    m_csvLoggingNewFileOnConnect=0;
    m_csvLoggingPath = QString("./csvlogging/");
    m_csvLoggingStartTime = QDateTime::currentDateTime();

    //Listen to autopilot connection events
    connect(cm, SIGNAL(deviceAboutToDisconnect()), this, SLOT(csvLoggingDisconnect()));
    connect(cm, SIGNAL(deviceConnected(QIODevice*)), this, SLOT(csvLoggingConnect()));
}

ScopeGadgetWidget::~ScopeGadgetWidget()
{
	if (replotTimer)
	{
		replotTimer->stop();

		delete replotTimer;
		replotTimer = NULL;
	}

	// Get the object to de-monitor
	ExtensionSystem::PluginManager *pm = ExtensionSystem::PluginManager::instance();
	UAVObjectManager *objManager = pm->getObject<UAVObjectManager>();
	foreach (QString uavObjName, m_connectedUAVObjects)
	{
		UAVDataObject *obj = dynamic_cast<UAVDataObject*>(objManager->getObject(uavObjName));
		disconnect(obj, SIGNAL(objectUpdated(UAVObject*)), this, SLOT(uavObjectReceived(UAVObject*)));
	}

	clearCurvePlots();
}

// ******************************************************************

void ScopeGadgetWidget::mousePressEvent(QMouseEvent *e)
{
	QwtPlot::mousePressEvent(e);
}

void ScopeGadgetWidget::mouseReleaseEvent(QMouseEvent *e)
{
	QwtPlot::mouseReleaseEvent(e);
}

void ScopeGadgetWidget::mouseDoubleClickEvent(QMouseEvent *e)
{
	mutex.lock();
		if (legend())
			deleteLegend();
		else
			addLegend();
	mutex.unlock();
	update();

	QwtPlot::mouseDoubleClickEvent(e);
}

void ScopeGadgetWidget::mouseMoveEvent(QMouseEvent *e)
{
	QwtPlot::mouseMoveEvent(e);
}

void ScopeGadgetWidget::wheelEvent(QWheelEvent *e)
{
	QwtPlot::wheelEvent(e);
}

/**
 * Starts/stops telemetry
 */
void ScopeGadgetWidget::startPlotting()
{
	if (!replotTimer)
		return;

	if (!replotTimer->isActive())
        replotTimer->start(m_refreshInterval);
}

void ScopeGadgetWidget::stopPlotting()
{
	if (!replotTimer)
		return;

	replotTimer->stop();
}

void ScopeGadgetWidget::deleteLegend()
{
	if (!legend())
		return;

	disconnect(this, SIGNAL(legendChecked(QwtPlotItem *, bool)), this, 0);

	insertLegend(NULL, QwtPlot::TopLegend);
//	insertLegend(NULL, QwtPlot::ExternalLegend);
}

void ScopeGadgetWidget::addLegend()
{
	if (legend())
		return;

	// Show a legend at the top
	QwtLegend *legend = new QwtLegend();
	legend->setItemMode(QwtLegend::CheckableItem);
	legend->setFrameStyle(QFrame::Box | QFrame::Sunken);
	legend->setToolTip(tr("Click legend to show/hide scope trace"));

	QPalette pal = legend->palette();
	pal.setColor(legend->backgroundRole(), QColor(100, 100, 100));	// background colour
//	pal.setColor(legend->backgroundRole(), Qt::transparent);		// background colour
//	pal.setColor(QPalette::Text, QColor(255, 255, 255));			// text colour
	pal.setColor(QPalette::Text, QColor(0, 0, 0));			// text colour
	legend->setPalette(pal);

	insertLegend(legend, QwtPlot::TopLegend);
//	insertLegend(legend, QwtPlot::ExternalLegend);

//	// Show a legend at the bottom
//	QwtLegend *legend = new QwtLegend();
//	legend->setItemMode(QwtLegend::CheckableItem);
//	legend->setFrameStyle(QFrame::Box | QFrame::Sunken);
//	insertLegend(legend, QwtPlot::BottomLegend);

        // Update the checked/unchecked state of the legend items
        // -> this is necessary when hiding a legend where some plots are
        //    not visible, and the un-hiding it.
        foreach (QwtPlotItem *item, this->itemList()) {
            bool on = item->isVisible();
            QWidget *w = legend->find(item);
            if ( w && w->inherits("QwtLegendItem") )
                ((QwtLegendItem *)w)->setChecked(!on);
        }

	connect(this, SIGNAL(legendChecked(QwtPlotItem *, bool)), this, SLOT(showCurve(QwtPlotItem *, bool)));
}

void ScopeGadgetWidget::preparePlot(PlotType plotType)
{
    m_plotType = plotType;

    clearCurvePlots();

    setMinimumSize(64, 64);
    setSizePolicy(QSizePolicy::MinimumExpanding, QSizePolicy::MinimumExpanding);

//	setMargin(1);

//	QPalette pal = palette();
//	QPalette::ColorRole cr = backgroundRole();
//	pal.setColor(cr, QColor(128, 128, 128));				// background colour
//	pal.setColor(QPalette::Text, QColor(255, 255, 255));	// text colour
//	setPalette(pal);

//    setCanvasBackground(Utils::StyleHelper::baseColor());
	setCanvasBackground(QColor(64, 64, 64));

    //Add grid lines
    QwtPlotGrid *grid = new QwtPlotGrid;
	grid->setMajPen(QPen(Qt::gray, 0, Qt::DashLine));
	grid->setMinPen(QPen(Qt::lightGray, 0, Qt::DotLine));
	grid->setPen(QPen(Qt::darkGray, 1, Qt::DotLine));
	grid->attach(this);

	// Add the legend
	addLegend();

    // Only start the timer if we are already connected
    Core::ConnectionManager *cm = Core::ICore::instance()->connectionManager();
	if (cm->getCurrentConnection() && replotTimer)
	{
		if (!replotTimer->isActive())
			replotTimer->start(m_refreshInterval);
		else
			replotTimer->setInterval(m_refreshInterval);
	}
}

void ScopeGadgetWidget::showCurve(QwtPlotItem *item, bool on)
{
    item->setVisible(!on);
    QWidget *w = legend()->find(item);
    if ( w && w->inherits("QwtLegendItem") )
        ((QwtLegendItem *)w)->setChecked(on);

	mutex.lock();
		replot();
	mutex.unlock();
}

void ScopeGadgetWidget::setupSequencialPlot()
{
    preparePlot(SequencialPlot);

//	QwtText title("Index");
////	title.setFont(QFont("Helvetica", 20));
//	title.font().setPointSize(title.font().pointSize() / 2);
//	setAxisTitle(QwtPlot::xBottom, title);
////    setAxisTitle(QwtPlot::xBottom, "Index");

    setAxisScaleDraw(QwtPlot::xBottom, new QwtScaleDraw());
    setAxisScale(QwtPlot::xBottom, 0, m_xWindowSize);
    setAxisLabelRotation(QwtPlot::xBottom, 0.0);
    setAxisLabelAlignment(QwtPlot::xBottom, Qt::AlignLeft | Qt::AlignBottom);

	QwtScaleWidget *scaleWidget = axisWidget(QwtPlot::xBottom);

	// reduce the gap between the scope canvas and the axis scale
	scaleWidget->setMargin(0);

	// reduce the axis font size
	QFont fnt(axisFont(QwtPlot::xBottom));
	fnt.setPointSize(7);
	setAxisFont(QwtPlot::xBottom, fnt);	// x-axis
	setAxisFont(QwtPlot::yLeft, fnt);	// y-axis
}

void ScopeGadgetWidget::setupChronoPlot()
{
    preparePlot(ChronoPlot);

//	QwtText title("Time [h:m:s]");
////	title.setFont(QFont("Helvetica", 20));
//	title.font().setPointSize(title.font().pointSize() / 2);
//	setAxisTitle(QwtPlot::xBottom, title);
////	setAxisTitle(QwtPlot::xBottom, "Time [h:m:s]");

    setAxisScaleDraw(QwtPlot::xBottom, new TimeScaleDraw());
    uint NOW = QDateTime::currentDateTime().toTime_t();
    setAxisScale(QwtPlot::xBottom, NOW - m_xWindowSize / 1000, NOW);
//	setAxisLabelRotation(QwtPlot::xBottom, -15.0);
	setAxisLabelRotation(QwtPlot::xBottom, 0.0);
	setAxisLabelAlignment(QwtPlot::xBottom, Qt::AlignLeft | Qt::AlignBottom);
//	setAxisLabelAlignment(QwtPlot::xBottom, Qt::AlignCenter | Qt::AlignBottom);

	QwtScaleWidget *scaleWidget = axisWidget(QwtPlot::xBottom);
//	QwtScaleDraw *scaleDraw = axisScaleDraw();

	// reduce the gap between the scope canvas and the axis scale
	scaleWidget->setMargin(0);

	// reduce the axis font size
	QFont fnt(axisFont(QwtPlot::xBottom));
	fnt.setPointSize(7);
	setAxisFont(QwtPlot::xBottom, fnt);	// x-axis
	setAxisFont(QwtPlot::yLeft, fnt);	// y-axis

	// set the axis colours .. can't seem to change the background colour :(
//	QPalette pal = scaleWidget->palette();
//	QPalette::ColorRole cr = scaleWidget->backgroundRole();
//	pal.setColor(cr, QColor(128, 128, 128));				// background colour
//	cr = scaleWidget->foregroundRole();
//	pal.setColor(cr, QColor(255, 255, 255));				// tick colour
//	pal.setColor(QPalette::Text, QColor(255, 255, 255));	// text colour
//	scaleWidget->setPalette(pal);

    /*
     In situations, when there is a label at the most right position of the
     scale, additional space is needed to display the overlapping part
     of the label would be taken by reducing the width of scale and canvas.
     To avoid this "jumping canvas" effect, we add a permanent margin.
     We don't need to do the same for the left border, because there
     is enough space for the overlapping label below the left scale.
     */

//	const int fmh = QFontMetrics(scaleWidget->font()).height();
//	scaleWidget->setMinBorderDist(0, fmh / 2);

//	const int fmw = QFontMetrics(scaleWidget->font()).width(" 00:00:00 ");
//	const int fmw = QFontMetrics(scaleWidget->font()).width(" ");
//	scaleWidget->setMinBorderDist(0, fmw);
}

void ScopeGadgetWidget::addCurvePlot(QString uavObject, QString uavFieldSubField, int scaleOrderFactor, int interpolationSamples, QPen pen)
{
    PlotData* plotData;

    if (m_plotType == SequencialPlot)
        plotData = new SequencialPlotData(uavObject, uavFieldSubField);
    else if (m_plotType == ChronoPlot)
        plotData = new ChronoPlotData(uavObject, uavFieldSubField);
    //else if (m_plotType == UAVObjectPlot)
    //    plotData = new UAVObjectPlotData(uavObject, uavField);

    plotData->m_xWindowSize = m_xWindowSize;
    plotData->scalePower = scaleOrderFactor;
    plotData->interpolationSamples = interpolationSamples;

    //If the y-bounds are supplied, set them
    if (plotData->yMinimum != plotData->yMaximum)
	{
		setAxisScale(QwtPlot::yLeft, plotData->yMinimum, plotData->yMaximum);
	}

    //Create the curve    
    QString curveName = (plotData->uavObject) + "." + (plotData->uavField);
    if(plotData->haveSubField)
        curveName = curveName.append("." + plotData->uavSubField);

    //Get the uav object
    ExtensionSystem::PluginManager *pm = ExtensionSystem::PluginManager::instance();
    UAVObjectManager *objManager = pm->getObject<UAVObjectManager>();
    UAVDataObject* obj = dynamic_cast<UAVDataObject*>(objManager->getObject((plotData->uavObject)));
    if(!obj) {
        qDebug() << "Object " << plotData->uavObject << " is missing";
        return;
    }
    UAVObjectField* field = obj->getField(plotData->uavField);
    if(!field) {
        qDebug() << "Field " << plotData->uavField << " of object " << plotData->uavObject << " is missing";
        return;
    }
    QString units = field->getUnits();

    if(units == 0)
        units = QString();

    QString curveNameScaled;
    if(scaleOrderFactor == 0)
        curveNameScaled = curveName + "(" + units + ")";
    else
        curveNameScaled = curveName + "(x10^" + QString::number(scaleOrderFactor) + " " + units + ")";

    QwtPlotCurve* plotCurve = new QwtPlotCurve(curveNameScaled);
    plotCurve->setPen(pen);
    plotCurve->setSamples(*plotData->xData, *plotData->yData);
    plotCurve->attach(this);
    plotData->curve = plotCurve;

    //Keep the curve details for later
    m_curvesData.insert(curveNameScaled, plotData);

    //Link to the signal of new data only if this UAVObject has not been to connected yet
    if (!m_connectedUAVObjects.contains(obj->getName())) {
        m_connectedUAVObjects.append(obj->getName());
        connect(obj, SIGNAL(objectUpdated(UAVObject*)), this, SLOT(uavObjectReceived(UAVObject*)));
    }

	mutex.lock();
		replot();
	mutex.unlock();
}

//void ScopeGadgetWidget::removeCurvePlot(QString uavObject, QString uavField)
//{
//    QString curveName = uavObject + "." + uavField;
//
//    PlotData* plotData = m_curvesData.take(curveName);
//    m_curvesData.remove(curveName);
//    plotData->curve->detach();
//
//    delete plotData->curve;
//    delete plotData;
//
//	mutex.lock();
//	    replot();
//	mutex.unlock();
//}

void ScopeGadgetWidget::uavObjectReceived(UAVObject* obj)
{
    foreach(PlotData* plotData, m_curvesData.values()) {
        if (plotData->append(obj)) m_csvLoggingDataUpdated=1;
    }
    csvLoggingAddData();
}

void ScopeGadgetWidget::replotNewData()
{
	QMutexLocker locker(&mutex);

	foreach(PlotData* plotData, m_curvesData.values())
	{
        plotData->removeStaleData();
        plotData->curve->setSamples(*plotData->xData, *plotData->yData);
    }

    QDateTime NOW = QDateTime::currentDateTime();
    double toTime = NOW.toTime_t();
    toTime += NOW.time().msec() / 1000.0;
	if (m_plotType == ChronoPlot)
        setAxisScale(QwtPlot::xBottom, toTime - m_xWindowSize, toTime);

//	qDebug() << "replotNewData from " << NOW.addSecs(- m_xWindowSize) << " to " << NOW;

    csvLoggingInsertData();

	replot();
}

void ScopeGadgetWidget::setupExamplePlot()
{
    preparePlot(SequencialPlot);

    // Show the axes

    setAxisTitle(xBottom, "x");
    setAxisTitle(yLeft, "y");

    // Calculate the data, 500 points each
    const int points = 500;
    double x[ points ];
    double sn[ points ];
    double cs[ points ];
    double sg[ points ];

    for (int i = 0; i < points; i++) {
        x[i] = (3.0 * 3.14 / double(points)) * double(i);
        sn[i] = 2.0 * sin(x[i]);
        cs[i] = 3.0 * cos(x[i]);
        sg[i] = (sn[i] > 0) ? 1 : ((sn[i] < 0) ? -1 : 0);
    }

    // add curves
    QwtPlotCurve *curve1 = new QwtPlotCurve("Curve 1");
    curve1->setPen(QPen(Qt::blue));
    QwtPlotCurve *curve2 = new QwtPlotCurve("Curve 2");
    curve2->setPen(QPen(Qt::red));
    QwtPlotCurve *curve3 = new QwtPlotCurve("Curve 3");
    curve3->setPen(QPen(Qt::green));

    // copy the data into the curves
    curve1->setSamples(x, sn, points);
    curve2->setSamples(x, cs, points);
    curve3->setSamples(x, sg, points);
    curve1->attach(this);
    curve2->attach(this);
    curve3->attach(this);

    // finally, refresh the plot
	mutex.lock();
		replot();
	mutex.unlock();
}

void ScopeGadgetWidget::clearCurvePlots()
{
    foreach(PlotData* plotData, m_curvesData.values()) {
        plotData->curve->detach();

        delete plotData->curve;
        delete plotData;
    }

    m_curvesData.clear();
}


/*
int csvLoggingEnable;
int csvLoggingHeaderSaved;
int csvLoggingDataSaved;
QString csvLoggingPath;
QFile csvLoggingFile;
*/
int ScopeGadgetWidget::csvLoggingStart()
{
    if (!m_csvLoggingStarted)
    if (m_csvLoggingEnabled)
    if ((!m_csvLoggingNewFileOnConnect)||(m_csvLoggingNewFileOnConnect && m_csvLoggingConnected))
    {
        QDateTime NOW = QDateTime::currentDateTime();
        m_csvLoggingStartTime = NOW;
        m_csvLoggingHeaderSaved=0;
        m_csvLoggingDataSaved=0;
<<<<<<< HEAD
	    m_csvLoggingBuffer.clear();
=======
        m_csvLoggingBuffer.clear();
>>>>>>> 6d004f06
        QDir PathCheck(m_csvLoggingPath);
        if (!PathCheck.exists())
        {
            PathCheck.mkpath("./");
        }


        if (m_csvLoggingNameSet)
        {
            m_csvLoggingFile.setFileName(QString("%1/%2_%3_%4.csv").arg(m_csvLoggingPath).arg(m_csvLoggingName).arg(NOW.toString("yyyy-MM-dd")).arg(NOW.toString("hh-mm-ss")));
        }
        else
        {
            m_csvLoggingFile.setFileName(QString("%1/Log_%2_%3.csv").arg(m_csvLoggingPath).arg(NOW.toString("yyyy-MM-dd")).arg(NOW.toString("hh-mm-ss")));
        }
        QDir FileCheck(m_csvLoggingFile.fileName());
        if (FileCheck.exists())
        {
            m_csvLoggingFile.setFileName("");
        }
        else
        {
            m_csvLoggingStarted=1;
            csvLoggingInsertHeader();
        }

    }

    return 0;
}

int ScopeGadgetWidget::csvLoggingStop()
{
    m_csvLoggingStarted=0;

    return 0;
}

int ScopeGadgetWidget::csvLoggingInsertHeader()
{
    if (!m_csvLoggingStarted) return -1;
    if (m_csvLoggingHeaderSaved) return -2;
    if (m_csvLoggingDataSaved) return -3;

    m_csvLoggingHeaderSaved=1;
    if(m_csvLoggingFile.open(QIODevice::WriteOnly | QIODevice::Append)== FALSE)
    {
        qDebug() << "Unable to open " << m_csvLoggingFile.fileName() << " for csv logging Header";
    }
    else
    {
        QTextStream ts( &m_csvLoggingFile );
        ts << "date" << ", " << "Time"<< ", " << "Sec since start"<< ", " << "Connected" << ", " << "Data changed";

        foreach(PlotData* plotData2, m_curvesData.values())
        {
            ts  << ", ";
            ts  << plotData2->uavObject;
            ts  << "." << plotData2->uavField;
            if (plotData2->haveSubField) ts  << "." << plotData2->uavSubField;
        }
        ts << endl;
        m_csvLoggingFile.close();
    }
    return 0;
}

int ScopeGadgetWidget::csvLoggingAddData()
{
    if (!m_csvLoggingStarted) return -1;
    m_csvLoggingDataValid=0;
    QDateTime NOW = QDateTime::currentDateTime();
    QString tempString;

    QTextStream ss( &tempString );
    ss << NOW.toString("yyyy-MM-dd") << ", " << NOW.toString("hh:mm:ss.z") << ", " ;

#if QT_VERSION >= 0x040700
    ss <<(NOW.toMSecsSinceEpoch() - m_csvLoggingStartTime.toMSecsSinceEpoch())/1000.00;
#else
    ss <<(NOW.toTime_t() - m_csvLoggingStartTime.toTime_t());
#endif
    ss << ", " << m_csvLoggingConnected << ", " << m_csvLoggingDataUpdated;
    m_csvLoggingDataUpdated=0;

    foreach(PlotData* plotData2, m_curvesData.values())
    {
        ss  << ", ";
        if (plotData2->xData->isEmpty ())
        {
        }
        else
        {
<<<<<<< HEAD
            ss  << QString().sprintf("%3.6g",plotData2->yDataHistory->last()/pow(10,plotData2->scalePower));
=======
            ss  << QString().sprintf("%3.6g",plotData2->yDataHistory->last());
>>>>>>> 6d004f06
            m_csvLoggingDataValid=1;
        }
    }
    ss << endl;
    if (m_csvLoggingDataValid)
    {
        QTextStream ts( &m_csvLoggingBuffer );
        ts << tempString;
    }

    return 0;
}
<<<<<<< HEAD

int ScopeGadgetWidget::csvLoggingInsertData()
{
    if (!m_csvLoggingStarted) return -1;
    m_csvLoggingDataSaved=1;

=======

int ScopeGadgetWidget::csvLoggingInsertData()
{
    if (!m_csvLoggingStarted) return -1;
    m_csvLoggingDataSaved=1;

>>>>>>> 6d004f06
    if(m_csvLoggingFile.open(QIODevice::WriteOnly | QIODevice::Append)== FALSE)
    {
        qDebug() << "Unable to open " << m_csvLoggingFile.fileName() << " for csv logging Data";
    }
    else
    {
        QTextStream ts( &m_csvLoggingFile );
        ts << m_csvLoggingBuffer;
        m_csvLoggingFile.close();
    }
    m_csvLoggingBuffer.clear();

    return 0;
}

void ScopeGadgetWidget::csvLoggingSetName(QString newName)
{
    m_csvLoggingName = newName;
    m_csvLoggingNameSet=1;
}

void ScopeGadgetWidget::csvLoggingConnect()
{
    m_csvLoggingConnected=1;
    if (m_csvLoggingNewFileOnConnect)csvLoggingStart();
    return;
}
void ScopeGadgetWidget::csvLoggingDisconnect()
{
    m_csvLoggingHeaderSaved=0;
    m_csvLoggingConnected=0;
    if (m_csvLoggingNewFileOnConnect)csvLoggingStop();
    return;
}<|MERGE_RESOLUTION|>--- conflicted
+++ resolved
@@ -544,11 +544,7 @@
         m_csvLoggingStartTime = NOW;
         m_csvLoggingHeaderSaved=0;
         m_csvLoggingDataSaved=0;
-<<<<<<< HEAD
-	    m_csvLoggingBuffer.clear();
-=======
         m_csvLoggingBuffer.clear();
->>>>>>> 6d004f06
         QDir PathCheck(m_csvLoggingPath);
         if (!PathCheck.exists())
         {
@@ -639,14 +635,19 @@
         ss  << ", ";
         if (plotData2->xData->isEmpty ())
         {
+            ss  << ", ";
+            if (plotData2->xData->isEmpty ())
+            {
+            }
+            else
+            {
+                ss  << QString().sprintf("%3.6g",plotData2->yData->last());
+                m_csvLoggingDataValid=1;
+            }
         }
         else
         {
-<<<<<<< HEAD
-            ss  << QString().sprintf("%3.6g",plotData2->yDataHistory->last()/pow(10,plotData2->scalePower));
-=======
             ss  << QString().sprintf("%3.6g",plotData2->yDataHistory->last());
->>>>>>> 6d004f06
             m_csvLoggingDataValid=1;
         }
     }
@@ -659,21 +660,12 @@
 
     return 0;
 }
-<<<<<<< HEAD
 
 int ScopeGadgetWidget::csvLoggingInsertData()
 {
     if (!m_csvLoggingStarted) return -1;
     m_csvLoggingDataSaved=1;
 
-=======
-
-int ScopeGadgetWidget::csvLoggingInsertData()
-{
-    if (!m_csvLoggingStarted) return -1;
-    m_csvLoggingDataSaved=1;
-
->>>>>>> 6d004f06
     if(m_csvLoggingFile.open(QIODevice::WriteOnly | QIODevice::Append)== FALSE)
     {
         qDebug() << "Unable to open " << m_csvLoggingFile.fileName() << " for csv logging Data";
