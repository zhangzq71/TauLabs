/**
 ******************************************************************************
 *
 * @file       configservowidget.h
 * @author     The OpenPilot Team, http://www.openpilot.org Copyright (C) 2010.
 * @addtogroup GCSPlugins GCS Plugins
 * @{
 * @addtogroup ConfigPlugin Config Plugin
 * @{
 * @brief Servo input/output configuration panel for the config gadget
 *****************************************************************************/
/*
 * This program is free software; you can redistribute it and/or modify
 * it under the terms of the GNU General Public License as published by
 * the Free Software Foundation; either version 3 of the License, or
 * (at your option) any later version.
 *
 * This program is distributed in the hope that it will be useful, but
 * WITHOUT ANY WARRANTY; without even the implied warranty of MERCHANTABILITY
 * or FITNESS FOR A PARTICULAR PURPOSE. See the GNU General Public License
 * for more details.
 *
 * You should have received a copy of the GNU General Public License along
 * with this program; if not, write to the Free Software Foundation, Inc.,
 * 59 Temple Place, Suite 330, Boston, MA 02111-1307 USA
 */
#ifndef CONFIGOUTPUTWIDGET_H
#define CONFIGOUTPUTWIDGET_H

#include "ui_output.h"
#include "configtaskwidget.h"
#include "extensionsystem/pluginmanager.h"
#include "uavobjectmanager.h"
#include "uavobject.h"
#include "uavobjectutilmanager.h"
#include <QtGui/QWidget>
#include <QList>

class Ui_OutputWidget;

class ConfigOutputWidget: public ConfigTaskWidget
{
	Q_OBJECT

public:
        ConfigOutputWidget(QWidget *parent = 0);
        ~ConfigOutputWidget();

private:
        Ui_OutputWidget *m_config;

	QList<QSlider> sliders;

	void updateChannelInSlider(QSlider *slider, QLabel *min, QLabel *max, QCheckBox *rev, int value);

	void assignChannel(UAVDataObject *obj, QString str);
	void assignOutputChannel(UAVDataObject *obj, QString str);

	int mccDataRate;

	UAVObject::Metadata accInitialData;

	QList<QSlider*> outSliders;
	QList<QSpinBox*> outMin;
	QList<QSpinBox*> outMax;
	QList<QCheckBox*> reversals;
	QList<QCheckBox*> links;
	QList<QLabel*> outLabels;

	bool firstUpdate;

        bool wasItMe;
private slots:
<<<<<<< HEAD
        void stopTests();
=======
        void disableIfNotMe(UAVObject *obj);
>>>>>>> cfbfbe12
        virtual void refreshWidgetsValues();
        void updateObjectsFromWidgets();
	void runChannelTests(bool state);
	void sendChannelTest(int value);
	void setChOutRange();
	void reverseChannel(bool state);
	void linkToggled(bool state);
        void setSpinningArmed(bool val);
        void openHelp();
};

#endif<|MERGE_RESOLUTION|>--- conflicted
+++ resolved
@@ -71,11 +71,8 @@
 
         bool wasItMe;
 private slots:
-<<<<<<< HEAD
         void stopTests();
-=======
         void disableIfNotMe(UAVObject *obj);
->>>>>>> cfbfbe12
         virtual void refreshWidgetsValues();
         void updateObjectsFromWidgets();
 	void runChannelTests(bool state);
