--- conflicted
+++ resolved
@@ -290,11 +290,7 @@
 
     int channel;
     //disable all
-<<<<<<< HEAD
-    for (channel=0; channel<(int)VehicleConfig::CHANNEL_NUMELEM; channel++)
-=======
     for (channel=0; (unsigned int) channel < VehicleConfig::CHANNEL_NUMELEM; channel++)
->>>>>>> ba575edb
     {
         setMixerType(mixer,channel,VehicleConfig::MIXERTYPE_DISABLED);
         resetMixerVector(mixer, channel);
@@ -374,11 +370,7 @@
     int channel;
     double value;
     //disable all
-<<<<<<< HEAD
-    for (channel=0; channel<(int)VehicleConfig::CHANNEL_NUMELEM; channel++)
-=======
     for (channel=0; (unsigned int) channel < VehicleConfig::CHANNEL_NUMELEM; channel++)
->>>>>>> ba575edb
     {
         setMixerType(mixer,channel,VehicleConfig::MIXERTYPE_DISABLED);
         resetMixerVector(mixer, channel);
@@ -456,11 +448,7 @@
     int channel;
     double value;
     //disable all
-<<<<<<< HEAD
-    for (channel=0; channel<(int)VehicleConfig::CHANNEL_NUMELEM; channel++)
-=======
     for (channel=0; (unsigned int) channel < VehicleConfig::CHANNEL_NUMELEM; channel++)
->>>>>>> ba575edb
     {
         setMixerType(mixer,channel,VehicleConfig::MIXERTYPE_DISABLED);
         resetMixerVector(mixer, channel);
