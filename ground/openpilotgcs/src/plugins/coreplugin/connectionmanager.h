--- conflicted
+++ resolved
@@ -32,12 +32,8 @@
 #include <QWidget>
 #include "mainwindow.h"
 #include "generalsettings.h"
-<<<<<<< HEAD
 #include "telemetrymonitorwidget.h"
-
-=======
 #include <coreplugin/iconnection.h>
->>>>>>> 69688813
 #include <QtCore/QVector>
 #include <QtCore/QIODevice>
 #include <QtCore/QLinkedList>
@@ -84,6 +80,7 @@
     IConnection::device device;
 };
 
+
 class CORE_EXPORT ConnectionManager : public QWidget
 {
     Q_OBJECT
@@ -122,16 +119,11 @@
     void onConnectClicked();
     void devChanged(IConnection *connection);
 
-<<<<<<< HEAD
     void onConnectionDestroyed(QObject *obj);
     void connectionsCallBack(); //used to call devChange after all the plugins are loaded
     void reconnectSlot();
     void reconnectCheckSlot();
 
-=======
-	void onConnectionDestroyed(QObject *obj);
-    void connectionsCallBack(); //used to call devChange after all the plugins are loaded
->>>>>>> 69688813
 protected:
     QComboBox *m_availableDevList;
     QPushButton *m_connectBtn;
@@ -149,16 +141,11 @@
 
 private:
 	bool connectDevice();
-<<<<<<< HEAD
+    bool polling;
     Internal::MainWindow *m_mainWindow;
     QList <IConnection *> connectionBackup;
     QTimer *reconnect;
     QTimer *reconnectCheck;
-=======
-    bool polling;
-    Internal::MainWindow *m_mainWindow;
-    QList <IConnection *> connectionBackup;
->>>>>>> 69688813
 
 };
 
