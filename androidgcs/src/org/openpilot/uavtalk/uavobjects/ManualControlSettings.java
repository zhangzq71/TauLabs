/**
 ******************************************************************************
 *
 * @file       uavobjecttemplate.cpp
 * @author     The OpenPilot Team, http://www.openpilot.org Copyright (C) 2010.
 * @brief      Template for an uavobject in java
 *             This is a autogenerated file!! Do not modify and expect a result.
 *             Settings to indicate how to decode receiver input by @ref ManualControlModule.
 *
 * @see        The GNU Public License (GPL) Version 3
 *
 *****************************************************************************/
/*
 * This program is free software; you can redistribute it and/or modify
 * it under the terms of the GNU General Public License as published by
 * the Free Software Foundation; either version 3 of the License, or
 * (at your option) any later version.
 *
 * This program is distributed in the hope that it will be useful, but
 * WITHOUT ANY WARRANTY; without even the implied warranty of MERCHANTABILITY
 * or FITNESS FOR A PARTICULAR PURPOSE. See the GNU General Public License
 * for more details.
 *
 * You should have received a copy of the GNU General Public License along
 * with this program; if not, write to the Free Software Foundation, Inc.,
 * 59 Temple Place, Suite 330, Boston, MA 02111-1307 USA
 */

package org.openpilot.uavtalk.uavobjects;

import java.nio.ByteBuffer;
import java.util.ArrayList;
import java.util.List;
import java.util.ListIterator;

import org.openpilot.uavtalk.UAVObjectManager;
import org.openpilot.uavtalk.UAVObject;
import org.openpilot.uavtalk.UAVDataObject;
import org.openpilot.uavtalk.UAVObjectField;

/**
Settings to indicate how to decode receiver input by @ref ManualControlModule.

generated from manualcontrolsettings.xml
 **/
public class ManualControlSettings extends UAVDataObject {

	public ManualControlSettings() {
		super(OBJID, ISSINGLEINST, ISSETTINGS, NAME);
		
		List<UAVObjectField> fields = new ArrayList<UAVObjectField>();
		

		List<String> DeadbandElemNames = new ArrayList<String>();
		DeadbandElemNames.add("0");
		fields.add( new UAVObjectField("Deadband", "%", UAVObjectField.FieldType.FLOAT32, DeadbandElemNames, null) );

		List<String> ChannelMinElemNames = new ArrayList<String>();
		ChannelMinElemNames.add("Throttle");
		ChannelMinElemNames.add("Roll");
		ChannelMinElemNames.add("Pitch");
		ChannelMinElemNames.add("Yaw");
		ChannelMinElemNames.add("FlightMode");
		ChannelMinElemNames.add("Collective");
		ChannelMinElemNames.add("Accessory0");
		ChannelMinElemNames.add("Accessory1");
		ChannelMinElemNames.add("Accessory2");
		fields.add( new UAVObjectField("ChannelMin", "us", UAVObjectField.FieldType.INT16, ChannelMinElemNames, null) );

		List<String> ChannelNeutralElemNames = new ArrayList<String>();
		ChannelNeutralElemNames.add("Throttle");
		ChannelNeutralElemNames.add("Roll");
		ChannelNeutralElemNames.add("Pitch");
		ChannelNeutralElemNames.add("Yaw");
		ChannelNeutralElemNames.add("FlightMode");
		ChannelNeutralElemNames.add("Collective");
		ChannelNeutralElemNames.add("Accessory0");
		ChannelNeutralElemNames.add("Accessory1");
		ChannelNeutralElemNames.add("Accessory2");
		fields.add( new UAVObjectField("ChannelNeutral", "us", UAVObjectField.FieldType.INT16, ChannelNeutralElemNames, null) );

		List<String> ChannelMaxElemNames = new ArrayList<String>();
		ChannelMaxElemNames.add("Throttle");
		ChannelMaxElemNames.add("Roll");
		ChannelMaxElemNames.add("Pitch");
		ChannelMaxElemNames.add("Yaw");
		ChannelMaxElemNames.add("FlightMode");
		ChannelMaxElemNames.add("Collective");
		ChannelMaxElemNames.add("Accessory0");
		ChannelMaxElemNames.add("Accessory1");
		ChannelMaxElemNames.add("Accessory2");
		fields.add( new UAVObjectField("ChannelMax", "us", UAVObjectField.FieldType.INT16, ChannelMaxElemNames, null) );

		List<String> ArmedTimeoutElemNames = new ArrayList<String>();
		ArmedTimeoutElemNames.add("0");
		fields.add( new UAVObjectField("ArmedTimeout", "ms", UAVObjectField.FieldType.UINT16, ArmedTimeoutElemNames, null) );

		List<String> ChannelGroupsElemNames = new ArrayList<String>();
		ChannelGroupsElemNames.add("Throttle");
		ChannelGroupsElemNames.add("Roll");
		ChannelGroupsElemNames.add("Pitch");
		ChannelGroupsElemNames.add("Yaw");
		ChannelGroupsElemNames.add("FlightMode");
		ChannelGroupsElemNames.add("Collective");
		ChannelGroupsElemNames.add("Accessory0");
		ChannelGroupsElemNames.add("Accessory1");
		ChannelGroupsElemNames.add("Accessory2");
		List<String> ChannelGroupsEnumOptions = new ArrayList<String>();
		ChannelGroupsEnumOptions.add("PWM");
		ChannelGroupsEnumOptions.add("PPM");
		ChannelGroupsEnumOptions.add("DSM (MainPort)");
		ChannelGroupsEnumOptions.add("DSM (FlexiPort)");
		ChannelGroupsEnumOptions.add("S.Bus");
		ChannelGroupsEnumOptions.add("GCS");
		ChannelGroupsEnumOptions.add("None");
		fields.add( new UAVObjectField("ChannelGroups", "Channel Group", UAVObjectField.FieldType.ENUM, ChannelGroupsElemNames, ChannelGroupsEnumOptions) );

		List<String> ChannelNumberElemNames = new ArrayList<String>();
		ChannelNumberElemNames.add("Throttle");
		ChannelNumberElemNames.add("Roll");
		ChannelNumberElemNames.add("Pitch");
		ChannelNumberElemNames.add("Yaw");
		ChannelNumberElemNames.add("FlightMode");
		ChannelNumberElemNames.add("Collective");
		ChannelNumberElemNames.add("Accessory0");
		ChannelNumberElemNames.add("Accessory1");
		ChannelNumberElemNames.add("Accessory2");
		fields.add( new UAVObjectField("ChannelNumber", "channel", UAVObjectField.FieldType.UINT8, ChannelNumberElemNames, null) );

		List<String> ArmingElemNames = new ArrayList<String>();
		ArmingElemNames.add("0");
		List<String> ArmingEnumOptions = new ArrayList<String>();
		ArmingEnumOptions.add("Always Disarmed");
		ArmingEnumOptions.add("Always Armed");
		ArmingEnumOptions.add("Roll Left");
		ArmingEnumOptions.add("Roll Right");
		ArmingEnumOptions.add("Pitch Forward");
		ArmingEnumOptions.add("Pitch Aft");
		ArmingEnumOptions.add("Yaw Left");
		ArmingEnumOptions.add("Yaw Right");
		fields.add( new UAVObjectField("Arming", "", UAVObjectField.FieldType.ENUM, ArmingElemNames, ArmingEnumOptions) );

		List<String> Stabilization1SettingsElemNames = new ArrayList<String>();
		Stabilization1SettingsElemNames.add("Roll");
		Stabilization1SettingsElemNames.add("Pitch");
		Stabilization1SettingsElemNames.add("Yaw");
		List<String> Stabilization1SettingsEnumOptions = new ArrayList<String>();
		Stabilization1SettingsEnumOptions.add("None");
		Stabilization1SettingsEnumOptions.add("Rate");
		Stabilization1SettingsEnumOptions.add("Attitude");
		Stabilization1SettingsEnumOptions.add("AxisLock");
		Stabilization1SettingsEnumOptions.add("WeakLeveling");
		Stabilization1SettingsEnumOptions.add("VirtualBar");
		Stabilization1SettingsEnumOptions.add("RelayRate");
		Stabilization1SettingsEnumOptions.add("RelayAttitude");
		fields.add( new UAVObjectField("Stabilization1Settings", "", UAVObjectField.FieldType.ENUM, Stabilization1SettingsElemNames, Stabilization1SettingsEnumOptions) );

		List<String> Stabilization2SettingsElemNames = new ArrayList<String>();
		Stabilization2SettingsElemNames.add("Roll");
		Stabilization2SettingsElemNames.add("Pitch");
		Stabilization2SettingsElemNames.add("Yaw");
		List<String> Stabilization2SettingsEnumOptions = new ArrayList<String>();
		Stabilization2SettingsEnumOptions.add("None");
		Stabilization2SettingsEnumOptions.add("Rate");
		Stabilization2SettingsEnumOptions.add("Attitude");
		Stabilization2SettingsEnumOptions.add("AxisLock");
		Stabilization2SettingsEnumOptions.add("WeakLeveling");
		Stabilization2SettingsEnumOptions.add("VirtualBar");
		Stabilization2SettingsEnumOptions.add("RelayRate");
		Stabilization2SettingsEnumOptions.add("RelayAttitude");
		fields.add( new UAVObjectField("Stabilization2Settings", "", UAVObjectField.FieldType.ENUM, Stabilization2SettingsElemNames, Stabilization2SettingsEnumOptions) );

		List<String> Stabilization3SettingsElemNames = new ArrayList<String>();
		Stabilization3SettingsElemNames.add("Roll");
		Stabilization3SettingsElemNames.add("Pitch");
		Stabilization3SettingsElemNames.add("Yaw");
		List<String> Stabilization3SettingsEnumOptions = new ArrayList<String>();
		Stabilization3SettingsEnumOptions.add("None");
		Stabilization3SettingsEnumOptions.add("Rate");
		Stabilization3SettingsEnumOptions.add("Attitude");
		Stabilization3SettingsEnumOptions.add("AxisLock");
		Stabilization3SettingsEnumOptions.add("WeakLeveling");
		Stabilization3SettingsEnumOptions.add("VirtualBar");
		Stabilization3SettingsEnumOptions.add("RelayRate");
		Stabilization3SettingsEnumOptions.add("RelayAttitude");
		fields.add( new UAVObjectField("Stabilization3Settings", "", UAVObjectField.FieldType.ENUM, Stabilization3SettingsElemNames, Stabilization3SettingsEnumOptions) );

		List<String> FlightModeNumberElemNames = new ArrayList<String>();
		FlightModeNumberElemNames.add("0");
		fields.add( new UAVObjectField("FlightModeNumber", "", UAVObjectField.FieldType.UINT8, FlightModeNumberElemNames, null) );

		List<String> FlightModePositionElemNames = new ArrayList<String>();
		FlightModePositionElemNames.add("0");
		FlightModePositionElemNames.add("1");
		FlightModePositionElemNames.add("2");
		FlightModePositionElemNames.add("3");
		FlightModePositionElemNames.add("4");
		FlightModePositionElemNames.add("5");
		List<String> FlightModePositionEnumOptions = new ArrayList<String>();
		FlightModePositionEnumOptions.add("Manual");
		FlightModePositionEnumOptions.add("Stabilized1");
		FlightModePositionEnumOptions.add("Stabilized2");
		FlightModePositionEnumOptions.add("Stabilized3");
		FlightModePositionEnumOptions.add("Autotune");
		FlightModePositionEnumOptions.add("AltitudeHold");
		FlightModePositionEnumOptions.add("VelocityControl");
		FlightModePositionEnumOptions.add("PositionHold");
		FlightModePositionEnumOptions.add("PathPlanner");
		FlightModePositionEnumOptions.add("RTH");
		FlightModePositionEnumOptions.add("Land");
		fields.add( new UAVObjectField("FlightModePosition", "", UAVObjectField.FieldType.ENUM, FlightModePositionElemNames, FlightModePositionEnumOptions) );

		List<String> FailsafeBehaviorElemNames = new ArrayList<String>();
		FailsafeBehaviorElemNames.add("0");
		List<String> FailsafeBehaviorEnumOptions = new ArrayList<String>();
		FailsafeBehaviorEnumOptions.add("None");
		FailsafeBehaviorEnumOptions.add("RTH");
		fields.add( new UAVObjectField("FailsafeBehavior", "", UAVObjectField.FieldType.ENUM, FailsafeBehaviorElemNames, FailsafeBehaviorEnumOptions) );


		// Compute the number of bytes for this object
		int numBytes = 0;
		ListIterator<UAVObjectField> li = fields.listIterator();
		while(li.hasNext()) {
			numBytes += li.next().getNumBytes();
		}
		NUMBYTES = numBytes;

		// Initialize object
		initializeFields(fields, ByteBuffer.allocate(NUMBYTES), NUMBYTES);
		// Set the default field values
		setDefaultFieldValues();
		// Set the object description
		setDescription(DESCRIPTION);
	}

	/**
	 * Create a Metadata object filled with default values for this object
	 * @return Metadata object with default values
	 */
	public Metadata getDefaultMetadata() {
		UAVObject.Metadata metadata = new UAVObject.Metadata();
    	metadata.flags =
		    UAVObject.Metadata.AccessModeNum(UAVObject.AccessMode.ACCESS_READWRITE) << UAVOBJ_ACCESS_SHIFT |
		    UAVObject.Metadata.AccessModeNum(UAVObject.AccessMode.ACCESS_READWRITE) << UAVOBJ_GCS_ACCESS_SHIFT |
		    1 << UAVOBJ_TELEMETRY_ACKED_SHIFT |
		    1 << UAVOBJ_GCS_TELEMETRY_ACKED_SHIFT |
		    UAVObject.Metadata.UpdateModeNum(UAVObject.UpdateMode.UPDATEMODE_ONCHANGE) << UAVOBJ_TELEMETRY_UPDATE_MODE_SHIFT |
		    UAVObject.Metadata.UpdateModeNum(UAVObject.UpdateMode.UPDATEMODE_ONCHANGE) << UAVOBJ_GCS_TELEMETRY_UPDATE_MODE_SHIFT;
    	metadata.flightTelemetryUpdatePeriod = 0;
    	metadata.gcsTelemetryUpdatePeriod = 0;
    	metadata.loggingUpdatePeriod = 0;
 
		return metadata;
	}

	/**
	 * Initialize object fields with the default values.
	 * If a default value is not specified the object fields
	 * will be initialized to zero.
	 */
	public void setDefaultFieldValues()
	{
		getField("Deadband").setValue(0);
		getField("ChannelMin").setValue(1000,0);
		getField("ChannelMin").setValue(1000,1);
		getField("ChannelMin").setValue(1000,2);
		getField("ChannelMin").setValue(1000,3);
		getField("ChannelMin").setValue(1000,4);
		getField("ChannelMin").setValue(1000,5);
		getField("ChannelMin").setValue(1000,6);
		getField("ChannelMin").setValue(1000,7);
		getField("ChannelMin").setValue(1000,8);
		getField("ChannelNeutral").setValue(1500,0);
		getField("ChannelNeutral").setValue(1500,1);
		getField("ChannelNeutral").setValue(1500,2);
		getField("ChannelNeutral").setValue(1500,3);
		getField("ChannelNeutral").setValue(1500,4);
		getField("ChannelNeutral").setValue(1500,5);
		getField("ChannelNeutral").setValue(1500,6);
		getField("ChannelNeutral").setValue(1500,7);
		getField("ChannelNeutral").setValue(1500,8);
		getField("ChannelMax").setValue(2000,0);
		getField("ChannelMax").setValue(2000,1);
		getField("ChannelMax").setValue(2000,2);
		getField("ChannelMax").setValue(2000,3);
		getField("ChannelMax").setValue(2000,4);
		getField("ChannelMax").setValue(2000,5);
		getField("ChannelMax").setValue(2000,6);
		getField("ChannelMax").setValue(2000,7);
		getField("ChannelMax").setValue(2000,8);
		getField("ArmedTimeout").setValue(30000);
		getField("ChannelGroups").setValue("None",0);
		getField("ChannelGroups").setValue("None",1);
		getField("ChannelGroups").setValue("None",2);
		getField("ChannelGroups").setValue("None",3);
		getField("ChannelGroups").setValue("None",4);
		getField("ChannelGroups").setValue("None",5);
		getField("ChannelGroups").setValue("None",6);
		getField("ChannelGroups").setValue("None",7);
		getField("ChannelGroups").setValue("None",8);
		getField("ChannelNumber").setValue(0,0);
		getField("ChannelNumber").setValue(0,1);
		getField("ChannelNumber").setValue(0,2);
		getField("ChannelNumber").setValue(0,3);
		getField("ChannelNumber").setValue(0,4);
		getField("ChannelNumber").setValue(0,5);
		getField("ChannelNumber").setValue(0,6);
		getField("ChannelNumber").setValue(0,7);
		getField("ChannelNumber").setValue(0,8);
		getField("Arming").setValue("Always Disarmed");
		getField("Stabilization1Settings").setValue("Attitude",0);
		getField("Stabilization1Settings").setValue("Attitude",1);
		getField("Stabilization1Settings").setValue("Rate",2);
		getField("Stabilization2Settings").setValue("Attitude",0);
		getField("Stabilization2Settings").setValue("Attitude",1);
		getField("Stabilization2Settings").setValue("Rate",2);
		getField("Stabilization3Settings").setValue("Attitude",0);
		getField("Stabilization3Settings").setValue("Attitude",1);
		getField("Stabilization3Settings").setValue("Rate",2);
		getField("FlightModeNumber").setValue(3);
		getField("FlightModePosition").setValue("Manual",0);
		getField("FlightModePosition").setValue("Stabilized1",1);
		getField("FlightModePosition").setValue("Stabilized2",2);
		getField("FlightModePosition").setValue("Stabilized3",3);
		getField("FlightModePosition").setValue("Stabilized1",4);
		getField("FlightModePosition").setValue("Stabilized2",5);
<<<<<<< HEAD
		getField("FailsafeBehavior").setValue("None");
=======
>>>>>>> 55a0f91d

	}

	/**
	 * Create a clone of this object, a new instance ID must be specified.
	 * Do not use this function directly to create new instances, the
	 * UAVObjectManager should be used instead.
	 */
	public UAVDataObject clone(long instID) {
		// TODO: Need to get specific instance to clone
		try {
			ManualControlSettings obj = new ManualControlSettings();
			obj.initialize(instID, this.getMetaObject());
			return obj;
		} catch  (Exception e) {
			return null;
		}
	}

	/**
	 * Static function to retrieve an instance of the object.
	 */
	public ManualControlSettings GetInstance(UAVObjectManager objMngr, long instID)
	{
	    return (ManualControlSettings)(objMngr.getObject(ManualControlSettings.OBJID, instID));
	}

	// Constants
<<<<<<< HEAD
	protected static final long OBJID = 0xBA39E41Al;
=======
	protected static final long OBJID = 0xA240D466l;
>>>>>>> 55a0f91d
	protected static final String NAME = "ManualControlSettings";
	protected static String DESCRIPTION = "Settings to indicate how to decode receiver input by @ref ManualControlModule.";
	protected static final boolean ISSINGLEINST = 1 > 0;
	protected static final boolean ISSETTINGS = 1 > 0;
	protected static int NUMBYTES = 0;


}<|MERGE_RESOLUTION|>--- conflicted
+++ resolved
@@ -325,10 +325,7 @@
 		getField("FlightModePosition").setValue("Stabilized3",3);
 		getField("FlightModePosition").setValue("Stabilized1",4);
 		getField("FlightModePosition").setValue("Stabilized2",5);
-<<<<<<< HEAD
 		getField("FailsafeBehavior").setValue("None");
-=======
->>>>>>> 55a0f91d
 
 	}
 
@@ -357,11 +354,7 @@
 	}
 
 	// Constants
-<<<<<<< HEAD
-	protected static final long OBJID = 0xBA39E41Al;
-=======
-	protected static final long OBJID = 0xA240D466l;
->>>>>>> 55a0f91d
+	protected static final long OBJID = 0x4BD7CF5Al;
 	protected static final String NAME = "ManualControlSettings";
 	protected static String DESCRIPTION = "Settings to indicate how to decode receiver input by @ref ManualControlModule.";
 	protected static final boolean ISSINGLEINST = 1 > 0;
